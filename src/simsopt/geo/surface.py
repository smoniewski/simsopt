import abc
from enum import Enum

import numpy as np
from monty.json import MSONable, MontyDecoder

try:
    from pyevtk.hl import gridToVTK
except ImportError:
    gridToVTK = None

import simsoptpp as sopp
from .._core.optimizable import Optimizable
from .._core.dev import SimsoptRequires
from .plotting import fix_matplotlib_3d

__all__ = ['Surface', 'signed_distance_from_surface', 'SurfaceClassifier', 'SurfaceScaled', 'best_nphi_over_ntheta']


class Surface(Optimizable):
    r"""
    ``Surface`` is a base class for various representations of toroidal
    surfaces in simsopt.

    A ``Surface`` is modelled as a function
    :math:`\Gamma:[0, 1] \times [0, 1] \to R^3` and is evaluated at
    quadrature points :math:`\{\phi_1, \ldots, \phi_{n_\phi}\}\times\{\theta_1, \ldots, \theta_{n_\theta}\}`.
    """

    # Options for the 'range' parameter for setting quadpoints_phi:
    RANGE_FULL_TORUS = "full torus"
    RANGE_FIELD_PERIOD = "field period"
    RANGE_HALF_PERIOD = "half period"

    def __init__(self, **kwargs):
        super().__init__(**kwargs)

    @classmethod
    def with_grid_range(cls, nphi=61, ntheta=62, range="full torus", nfp=1,
                        **kwargs):
        quadpoints_phi, quadpoints_theta = Surface.get_quadpoints(
            nphi, ntheta, nfp=nfp, range=range)
        return cls(quadpoints_phi=quadpoints_phi,
                   quadpoints_theta=quadpoints_theta, nfp=nfp, **kwargs)

    def get_quadpoints(nphi=61,
                       ntheta=62,
                       range=RANGE_FULL_TORUS,
                       nfp=1):
        r"""
        This function is used to set the theta and phi grid points for Surface subclasses.
        It is typically called in when constructing Surface subclasses.

        For more information about the arguments ``nphi``, ``ntheta``,
        ``range``, ``quadpoints_phi``, and ``quadpoints_theta``, see the
        general documentation on :ref:`surfaces`.

        Args:
            nfp: The number of field periods.
            nphi: Number of grid points :math:`\phi_j` in the toroidal angle :math:`\phi`.
            ntheta: Number of grid points :math:`\theta_j` in the toroidal angle :math:`\theta`.
            range: Toroidal extent of the :math:`\phi` grid.
              Set to ``"full torus"`` (or equivalently ``Surface.RANGE_FULL_TORUS``)
              to generate points up to 1 (with no point at 1).
              Set to ``"field period"`` (or equivalently ``Surface.RANGE_FIELD_PERIOD``)
              to generate points up to :math:`1/n_{fp}` (with no point at :math:`1/n_{fp}`).
              Set to ``"half period"`` (or equivalently ``Surface.RANGE_HALF_PERIOD``)
              to generate points up to :math:`1/(2 n_{fp})`, with all grid points shifted by half
              of the grid spacing in order to provide spectral convergence of integrals.
              If ``quadpoints_phi`` is specified, ``range`` is irrelevant.

        Returns:
            Tuple containing

            - **quadpoints_phi**: List of grid points :math:`\phi_j`.
            - **quadpoints_theta**: List of grid points :math:`\theta_j`.
        """
        # Handle theta:
        quadpoints_theta = np.linspace(0.0, 1.0, ntheta, endpoint=False)

<<<<<<< HEAD
        assert range in Surface.valid_ranges.values()
        if range == RANGE_FULL_TORUS:
            div = 1
        else:
            div = nfp
        if range == RANGE_HALF_PERIOD:
=======
        assert range in (Surface.RANGE_FULL_TORUS, Surface.RANGE_HALF_PERIOD,
                         Surface.RANGE_FIELD_PERIOD)
        if range == Surface.RANGE_FULL_TORUS:
            div = 1
        else:
            div = nfp
        if range == Surface.RANGE_HALF_PERIOD:
>>>>>>> f86d8ecd
            end_val = 0.5
        else:
            end_val = 1.0

        quadpoints_phi = np.linspace(0.0, end_val / div, nphi, endpoint=False)
        # Shift by half of the grid spacing:
        dphi = quadpoints_phi[1] - quadpoints_phi[0]
        quadpoints_phi += 0.5 * dphi

        return list(quadpoints_phi), list(quadpoints_theta)

    def plot(self, engine="matplotlib", ax=None, show=True, close=False, axis_equal=True,
             plot_normal=False, plot_derivative=False, wireframe=True, **kwargs):
        """
        Plot the surface in 3D using matplotlib/mayavi/plotly.
        Args:
            engine: Selects the graphics engine. Currently supported options are ``"matplotlib"`` (default),
              ``"mayavi"``, and ``"plotly"``.
            ax: The figure/axis to be plotted on. This argument is useful when plotting multiple
              objects on the same axes. If equal to the default ``None``, a new axis will be created.
            show: Whether to call the ``show()`` function of the graphics engine.
              Should be set to ``False`` if more objects will be plotted on the same axes.
            close: Whether to close the seams in the surface where the angles jump back to 0.
            axis_equal: For matplotlib, whether to adjust the scales of the x, y, and z axes so
              distances in each direction appear equal.
            plot_normal: Whether to plot the surface normal vectors. Only implemented for mayavi.
            plot_derivative: Whether to plot the surface derivatives. Only implemented for mayavi.
            wireframe: Whether to plot the wireframe in Mayavi.
            kwargs: Any additional arguments to pass to the plotting function, like ``color='r'``.
        Note: the ``ax`` and ``show`` parameters can be used to plot more than one surface:
        .. code-block::
            ax = surface1.plot(show=False)
            ax = surface2.plot(ax=ax, show=False)
            surface3.plot(ax=ax, show=True)
        Returns:
            An axis which could be passed to a further call to the graphics engine
            so multiple objects are shown together.
        """
        gamma = self.gamma()

        if plot_derivative:
            dg1 = 0.05 * self.gammadash1()
            dg2 = 0.05 * self.gammadash2()
        else:
            # No need to calculate derivatives.
            dg1 = np.array([[[1.0]]])
            dg2 = np.array([[[1.0]]])

        if plot_normal:
            normal = 0.005 * self.normal()
        else:
            # No need to calculate the normal
            normal = np.array([[[1.0]]])

        if close:
            # Always close in theta:
            gamma = np.concatenate((gamma, gamma[:, :1, :]), axis=1)
            dg1 = np.concatenate((dg1, dg1[:, :1, :]), axis=1)
            dg2 = np.concatenate((dg2, dg2[:, :1, :]), axis=1)
            normal = np.concatenate((normal, normal[:, :1, :]), axis=1)

            # Only close in phi if range == 'full torus':
            dphi = self.quadpoints_phi[1] - self.quadpoints_phi[0]
            if 1 - self.quadpoints_phi[-1] < 1.1 * dphi:
                gamma = np.concatenate((gamma, gamma[:1, :, :]), axis=0)
                dg1 = np.concatenate((dg1, dg1[:1, :, :]), axis=0)
                dg2 = np.concatenate((dg2, dg2[:1, :, :]), axis=0)
                normal = np.concatenate((normal, normal[:1, :, :]), axis=0)

        if engine == "matplotlib":
            # plot in matplotlib.pyplot
            import matplotlib.pyplot as plt

            if ax is None or ax.name != "3d":
                fig = plt.figure()
                ax = fig.add_subplot(111, projection="3d")
            ax.plot_surface(gamma[:, :, 0], gamma[:, :, 1], gamma[:, :, 2], **kwargs)
            if axis_equal:
                fix_matplotlib_3d(ax)
            if show:
                plt.show()

        elif engine == "mayavi":
            # plot 3D surface in mayavi.mlab
            from mayavi import mlab

            mlab.mesh(gamma[:, :, 0], gamma[:, :, 1], gamma[:, :, 2], **kwargs)
            if wireframe:
                mlab.mesh(gamma[:, :, 0], gamma[:, :, 1], gamma[:, :, 2], representation='wireframe', color=(0, 0, 0),
                          opacity=0.5)

            if plot_derivative:
                mlab.quiver3d(gamma[:, :, 0], gamma[:, :, 1], gamma[:, :, 2], dg1[:, :, 0], dg1[:, :, 1], dg1[:, :, 2])
                mlab.quiver3d(gamma[:, :, 0], gamma[:, :, 1], gamma[:, :, 2], dg2[:, :, 0], dg2[:, :, 1], dg2[:, :, 2])
            if plot_normal:
                mlab.quiver3d(gamma[:, :, 0], gamma[:, :, 1], gamma[:, :, 2], normal[:, :, 0], normal[:, :, 1],
                              normal[:, :, 2])
            if show:
                mlab.show()

        elif engine == "plotly":
            # plot in plotly
            import plotly.graph_objects as go

            if "color" in list(kwargs.keys()):
                color = kwargs["color"]
                del kwargs["color"]
                kwargs["colorscale"] = [[0, color], [1, color]]
            # for plotly, ax is actually the figure
            if ax is None:
                ax = go.Figure()
            ax.add_trace(go.Surface(x=gamma[:, :, 0], y=gamma[:, :, 1], z=gamma[:, :, 2], **kwargs))
            ax.update_layout(scene_aspectmode="data")
            if show:
                ax.show()
        else:
            raise ValueError("Invalid engine option! Please use one of {matplotlib, mayavi, plotly}.")
        return ax

    @SimsoptRequires(gridToVTK is not None, "to_vtk method requires pyevtk module")
    def to_vtk(self, filename, extra_data=None):
        """
        Export the surface to a VTK format file, which can be read with
        Paraview. This function requires the ``pyevtk`` python
        package, which can be installed using ``pip install pyevtk``.
        Args:
            filename: Name of the file to write
            extra_data: An optional data field on the surface, which can be associated with a colormap in Paraview.
        """
        g = self.gamma()
        ntor = g.shape[0]
        npol = g.shape[1]
        x = self.gamma()[:, :, 0].reshape((1, ntor, npol)).copy()
        y = self.gamma()[:, :, 1].reshape((1, ntor, npol)).copy()
        z = self.gamma()[:, :, 2].reshape((1, ntor, npol)).copy()
        n = self.normal().reshape((1, ntor, npol, 3))
        dphi = self.gammadash1().reshape((1, ntor, npol, 3))
        dtheta = self.gammadash2().reshape((1, ntor, npol, 3))
        contig = np.ascontiguousarray
        pointData = {
            "dphi x dtheta": (contig(n[..., 0]), contig(n[..., 1]), contig(n[..., 2])),
            "dphi": (contig(dphi[..., 0]), contig(dphi[..., 1]), contig(dphi[..., 2])),
            "dtheta": (contig(dtheta[..., 0]), contig(dtheta[..., 1]), contig(dtheta[..., 2])),
        }
        if extra_data is not None:
            pointData = {**pointData, **extra_data}

        gridToVTK(filename, x, y, z, pointData=pointData)

    @abc.abstractmethod
    def to_RZFourier(self):
        """
        Return a :obj:`simsopt.geo.surfacerzfourier.SurfaceRZFourier` instance
        corresponding to the shape of this surface. All subclasses should
        implement this abstract method.
        """
        raise NotImplementedError

    def cross_section(self, phi, thetas=None):
        """
        This function takes in a cylindrical angle :math:`\phi` and returns the cross
        section of the surface in that plane evaluated at `thetas`. This is
        done using the method of bisection.
        This function takes in a cylindrical angle :math:`\phi` and returns
        the cross section of the surface in that plane evaluated at `thetas`.
        This is done using the method of bisection.
        This function assumes that the surface intersection with the plane is a
        single curve.
        """

        # phi is assumed to be between [-pi, pi], so if it does not lie on that interval
        # we shift it by multiples of 2pi until it does
        phi = phi - np.sign(phi) * np.floor(np.abs(phi) / (2 * np.pi)) * (2. * np.pi)
        if phi > np.pi:
            phi = phi - 2. * np.pi
        if phi < -np.pi:
            phi = phi + 2. * np.pi

        # varphi are the search intervals on which we look for the cross section in
        # at constant cylindrical phi
        # The cross section is sampled at a number of points (theta_resolution) poloidally.
        varphi = np.asarray([0., 0.5, 1.0])

        if thetas is None:
            theta = np.asarray(self.quadpoints_theta)
        elif isinstance(thetas, np.ndarray):
            theta = thetas
        elif isinstance(thetas, int):
            theta = np.linspace(0, 1, thetas, endpoint=False)
        else:
            raise NotImplementedError('Need to pass int or 1d np.array to thetas')

        varphigrid, thetagrid = np.meshgrid(varphi, theta)
        varphigrid = varphigrid.T
        thetagrid = thetagrid.T

        # sample the surface at the varphi and theta points
        gamma = np.zeros((varphigrid.shape[0], varphigrid.shape[1], 3))
        self.gamma_lin(gamma, varphigrid.flatten(), thetagrid.flatten())

        # compute the cylindrical phi coordinate of each sampled point on the surface
        cyl_phi = np.arctan2(gamma[:, :, 1], gamma[:, :, 0])

        # reorder varphi, theta with respect to increasing cylindrical phi
        idx = np.argsort(cyl_phi, axis=0)
        cyl_phi = np.take_along_axis(cyl_phi, idx, axis=0)
        varphigrid = np.take_along_axis(varphigrid, idx, axis=0)

        # In case the target cylindrical angle "phi" lies above the first row or below the last row,
        # we must concatenate the lower row above the top row and the top row below the lower row.
        # This is allowable since the data in the matrices are periodic
        cyl_phi = np.concatenate((cyl_phi[-1, :][None, :] - 2. * np.pi, cyl_phi, cyl_phi[0, :][None, :] + 2. * np.pi),
                                 axis=0)
        varphigrid = np.concatenate((varphigrid[-1, :][None, :] - 1., varphigrid, varphigrid[0, :][None, :] + 1.),
                                    axis=0)

        # ensure that varphi does not have massive jumps.
        diff = varphigrid[1:] - varphigrid[:-1]
        pinc = np.abs(diff + 1) < np.abs(diff)
        minc = np.abs(diff - 1) < np.abs(diff)
        inc = pinc.astype(int) - minc.astype(int)
        prefix_sum = np.cumsum(inc, axis=0)
        varphigrid[1:] = varphigrid[1:] + prefix_sum

        # find the subintervals in varphi on which the desired cross section lies.
        # if idx_right == 0, then the subinterval must be idx_left = 0 and idx_right = 1
        idx_right = np.argmax(phi <= cyl_phi, axis=0)
        idx_right = np.where(idx_right == 0, 1, idx_right)
        idx_left = idx_right - 1

        varphi_left = varphigrid[idx_left, np.arange(idx_left.size)]
        varphi_right = varphigrid[idx_right, np.arange(idx_right.size)]
        cyl_phi_left = cyl_phi[idx_left, np.arange(idx_left.size)]
        cyl_phi_right = cyl_phi[idx_right, np.arange(idx_right.size)]

        # this function converts varphi to cylindrical phi, ensuring that the returned angle
        # lies between left_bound and right_bound.
        def varphi2phi(varphi_in, left_bound, right_bound):
            gamma = np.zeros((varphi_in.size, 3))
            self.gamma_lin(gamma, varphi_in, theta)
            phi = np.arctan2(gamma[:, 1], gamma[:, 0])
            pinc = (phi < left_bound).astype(int)
            minc = (phi > right_bound).astype(int)
            phi = phi + 2. * np.pi * (pinc - minc)
            return phi

        def bisection(phia, a, phic, c):
            err = 1.
            while err > 1e-13:
                b = (a + c) / 2.
                phib = varphi2phi(b, phia, phic)

                flag = (phib - phi) * (phic - phi) > 0
                # if flag is true,  then root lies on interval [a,b)
                # if flag is false, then root lies on interval [b,c]
                phia = np.where(flag, phia, phib)
                phic = np.where(flag, phib, phic)
                a = np.where(flag, a, b)
                c = np.where(flag, b, c)
                err = np.max(np.abs(a - c))
            b = (a + c) / 2.
            return b

        # bisect cyl_phi to compute the cross section
        sol = bisection(cyl_phi_left, varphi_left, cyl_phi_right, varphi_right)
        cross_section = np.zeros((sol.size, 3))
        self.gamma_lin(cross_section, sol, theta)
        return cross_section

    def aspect_ratio(self):
        r"""
        Note: cylindrical coordinates are :math:`(R, \phi, Z)`, where
        :math:`\phi \in [-\pi,\pi)` and the angles that parametrize the
        surface are :math:`(\varphi, \theta) \in [0,1)^2`
        For a given surface, this function computes its aspect ratio using
        the VMEC definition:
        .. math::
            AR = R_{\text{major}} / R_{\text{minor}}
        where
        .. math::
            R_{\text{minor}} &= \sqrt{ \overline{A} / \pi } \\
            R_{\text{major}} &= \frac{V}{2 \pi^2  R_{\text{minor}}^2}
        and :math:`V` is the volume enclosed by the surface, and
        :math:`\overline{A}` is the average cross sectional area.
        The main difficult part of this calculation is the mean cross
        sectional area.  This is given by the integral
        .. math::
            \overline{A} = \frac{1}{2\pi} \int_{S_{\phi}} ~dS ~d\phi
        where :math:`S_\phi` is the cross section of the surface at the
        cylindrical angle :math:`\phi`.
        Note that :math:`\int_{S_\phi} ~dS` can be rewritten as a line integral
        .. math::
            \int_{S_\phi}~dS &= \int_{S_\phi} ~dR dZ \\
            &= \int_{\partial S_\phi}  [R,0] \cdot \mathbf n/\|\mathbf n\| ~dl \\
            &= \int^1_{0} R \frac{\partial Z}{\partial \theta}~d\theta
        where :math:`\mathbf n = [n_R, n_Z] = [\partial Z/\partial \theta, -\partial R/\partial \theta]`
        is the outward pointing normal.
        Consider the surface in cylindrical coordinates terms of its angles
        :math:`[R(\varphi,\theta), \phi(\varphi,\theta), Z(\varphi,\theta)]`.
        The boundary of the cross section :math:`\partial S_\phi` is given
        by the points :math:`\theta\rightarrow[R(\varphi(\phi,\theta),\theta),\phi,
        Z(\varphi(\phi,\theta),\theta)]` for fixed :math:`\phi`. The cross
        sectional area of :math:`S_\phi` becomes
        .. math::
            \int^{1}_{0} R(\varphi(\phi,\theta),\theta)
            \frac{\partial}{\partial \theta}[Z(\varphi(\phi,\theta),\theta)] ~d\theta
        Now, substituting this into the formula for the mean cross sectional
        area, we have
        .. math::
            \overline{A} = \frac{1}{2\pi}\int^{\pi}_{-\pi}\int^{1}_{0} R(\varphi(\phi,\theta),\theta)
                \frac{\partial}{\partial \theta}[Z(\varphi(\phi,\theta),\theta)] ~d\theta ~d\phi
        Instead of integrating over cylindrical :math:`\phi`, let's complete
        the change of variables and integrate over :math:`\varphi` using the
        mapping:
        .. math::
            [\phi,\theta] \leftarrow [\text{atan2}(y(\varphi,\theta), x(\varphi,\theta)), \theta]
        After the change of variables, the integral becomes:
        .. math::
            \overline{A} = \frac{1}{2\pi}\int^{1}_{0}\int^{1}_{0} R(\varphi,\theta) \left[\frac{\partial Z}{\partial \varphi}
            \frac{\partial \varphi}{d \theta} + \frac{\partial Z}{\partial \theta} \right] \text{det} J ~d\theta ~d\varphi
        where :math:`\text{det}J` is the determinant of the mapping's Jacobian.
        """

        xyz = self.gamma()
        x2y2 = xyz[:, :, 0] ** 2 + xyz[:, :, 1] ** 2
        dgamma1 = self.gammadash1()
        dgamma2 = self.gammadash2()

        # compute the average cross sectional area
        J = np.zeros((xyz.shape[0], xyz.shape[1], 2, 2))
        J[:, :, 0, 0] = (xyz[:, :, 0] * dgamma1[:, :, 1] - xyz[:, :, 1] * dgamma1[:, :, 0]) / x2y2
        J[:, :, 0, 1] = (xyz[:, :, 0] * dgamma2[:, :, 1] - xyz[:, :, 1] * dgamma2[:, :, 0]) / x2y2
        J[:, :, 1, 0] = 0.
        J[:, :, 1, 1] = 1.

        detJ = np.linalg.det(J)
        Jinv = np.linalg.inv(J)

        dZ_dtheta = dgamma1[:, :, 2] * Jinv[:, :, 0, 1] + dgamma2[:, :, 2] * Jinv[:, :, 1, 1]
        mean_cross_sectional_area = np.abs(np.mean(np.sqrt(x2y2) * dZ_dtheta * detJ)) / (2 * np.pi)

        R_minor = np.sqrt(mean_cross_sectional_area / np.pi)
        R_major = np.abs(self.volume()) / (2. * np.pi ** 2 * R_minor ** 2)

        AR = R_major / R_minor
        return AR

    def arclength_poloidal_angle(self):
        """
        Computes poloidal angle based on arclenth along magnetic surface at
        constant phi. The resulting angle is in the range [0,1]. This is required
        for evaluating the adjoint shape gradient for free-boundary calculations.
        Returns:
            2d array of shape ``(numquadpoints_phi, numquadpoints_theta)``
            containing the arclength poloidal angle
        """
        gamma = self.gamma()
        X = gamma[:, :, 0]
        Y = gamma[:, :, 1]
        Z = gamma[:, :, 2]
        R = np.sqrt(X ** 2 + Y ** 2)

        theta_arclength = np.zeros_like(gamma[:, :, 0])
        nphi = len(theta_arclength[:, 0])
        ntheta = len(theta_arclength[0, :])
        for iphi in range(nphi):
            for itheta in range(1, ntheta):
                dr = np.sqrt((R[iphi, itheta] - R[iphi, itheta - 1]) ** 2
                             + (Z[iphi, itheta] - Z[iphi, itheta - 1]) ** 2)
                theta_arclength[iphi, itheta] = \
                    theta_arclength[iphi, itheta - 1] + dr
            dr = np.sqrt((R[iphi, 0] - R[iphi, -1]) ** 2
                         + (Z[iphi, 0] - Z[iphi, -1]) ** 2)
            L = theta_arclength[iphi, -1] + dr
            theta_arclength[iphi, :] = theta_arclength[iphi, :] / L
        return theta_arclength

    def interpolate_on_arclength_grid(self, function, theta_evaluate):
        """
        Interpolate function onto the theta_evaluate grid in the arclength
        poloidal angle. This is required for evaluating the adjoint shape gradient
        for free-boundary calculations.
        Returns:
            function_interpolated: 2d array (numquadpoints_phi,numquadpoints_theta)
                defining interpolated function on arclength angle along curve
                at constant phi
        """
        from scipy import interpolate

        theta_arclength = self.arclength_poloidal_angle()
        function_interpolated = np.zeros_like(function)
        nphi = len(theta_arclength[:, 0])
        for iphi in range(nphi):
            f = interpolate.InterpolatedUnivariateSpline(
                theta_arclength[iphi, :], function[iphi, :])
            function_interpolated[iphi, :] = f(theta_evaluate[iphi, :])

        return function_interpolated

    def as_dict(self) -> dict:
        d = super().as_dict()
        d["nfp"] = self.nfp
        d["quadpoints_phi"] = list(self.quadpoints_phi)
        d["quadpoints_theta"] = list(self.quadpoints_theta)
        return d


def signed_distance_from_surface(xyz, surface):
    """
    Compute the signed distances from points ``xyz`` to a surface.  The sign is
    positive for points inside the volume surrounded by the surface.
    """
    gammas = surface.gamma().reshape((-1, 3))
    from scipy.spatial import KDTree
    tree = KDTree(gammas)
    _, mins = tree.query(xyz, k=1)  # find closest points on the surface

    n = surface.unitnormal().reshape((-1, 3))
    nmins = n[mins]
    gammamins = gammas[mins]

    # Now that we have found the closest node, we approximate the surface with
    # a plane through that node with the appropriate normal and then compute
    # the distance from the point to that plane
    # https://stackoverflow.com/questions/55189333/how-to-get-distance-from-point-to-plane-in-3d
    mindist = np.sum((xyz-gammamins) * nmins, axis=1)

    a_point_in_the_surface = np.mean(surface.gamma()[0, :, :], axis=0)
    sign_of_interiorpoint = np.sign(np.sum((a_point_in_the_surface-gammas[0, :])*n[0, :]))

    signed_dists = mindist * sign_of_interiorpoint
    return signed_dists


class SurfaceClassifier():
    r"""
    Takes in a toroidal surface and constructs an interpolant of the signed distance function
    :math:`f:R^3\to R` that is positive inside the volume contained by the surface,
    (approximately) zero on the surface, and negative outisde the volume contained by the surface.
    """

    def __init__(self, surface, p=1, h=0.05):
        """
        Args:
            surface: the surface to contruct the distance from.
            p: degree of the interpolant
            h: grid resolution of the interpolant
        """
        gammas = surface.gamma()
        r = np.linalg.norm(gammas[:, :, :2], axis=2)
        z = gammas[:, :, 2]
        rmin = max(np.min(r) - 0.1, 0.)
        rmax = np.max(r) + 0.1
        zmin = np.min(z) - 0.1
        zmax = np.max(z) + 0.1

        self.zrange = (zmin, zmax)
        self.rrange = (rmin, rmax)

        nr = int((self.rrange[1]-self.rrange[0])/h)
        nphi = int(2*np.pi/h)
        nz = int((self.zrange[1]-self.zrange[0])/h)

        def fbatch(rs, phis, zs):
            xyz = np.zeros((len(rs), 3))
            xyz[:, 0] = rs * np.cos(phis)
            xyz[:, 1] = rs * np.sin(phis)
            xyz[:, 2] = zs
            return list(signed_distance_from_surface(xyz, surface))

        rule = sopp.UniformInterpolationRule(p)
        self.dist = sopp.RegularGridInterpolant3D(
            rule, [rmin, rmax, nr], [0., 2*np.pi, nphi], [zmin, zmax, nz], 1, True)
        self.dist.interpolate_batch(fbatch)

    def evaluate_xyz(self, xyz):
        rphiz = np.zeros_like(xyz)
        rphiz[:, 0] = np.linalg.norm(xyz[:, :2], axis=1)
        rphiz[:, 1] = np.mod(np.arctan2(xyz[:, 1], xyz[:, 0]), 2*np.pi)
        rphiz[:, 2] = xyz[:, 2]
        # initialize to -1 since the regular grid interpolant will just keep
        # that value when evaluated outside of bounds
        d = -np.ones((xyz.shape[0], 1))
        self.dist.evaluate_batch(rphiz, d)
        return d

    def evaluate_rphiz(self, rphiz):
        # initialize to -1 since the regular grid interpolant will just keep
        # that value when evaluated outside of bounds
        d = -np.ones((rphiz.shape[0], 1))
        self.dist.evaluate_batch(rphiz, d)
        return d

    @SimsoptRequires(gridToVTK is not None,
                     "to_vtk method requires pyevtk module")
    def to_vtk(self, filename, h=0.01):

        nr = int((self.rrange[1]-self.rrange[0])/h)
        nphi = int(2*np.pi/h)
        nz = int((self.zrange[1]-self.zrange[0])/h)
        rs = np.linspace(self.rrange[0], self.rrange[1], nr)
        phis = np.linspace(0, 2*np.pi, nphi)
        zs = np.linspace(self.zrange[0], self.zrange[1], nz)

        R, Phi, Z = np.meshgrid(rs, phis, zs)
        X = R * np.cos(Phi)
        Y = R * np.sin(Phi)
        Z = Z

        RPhiZ = np.zeros((R.size, 3))
        RPhiZ[:, 0] = R.flatten()
        RPhiZ[:, 1] = Phi.flatten()
        RPhiZ[:, 2] = Z.flatten()
        vals = -np.ones((R.size, 1))
        self.dist.evaluate_batch(RPhiZ, vals)
        vals = vals.reshape(R.shape)
        gridToVTK(filename, X, Y, Z, pointData={"levelset": vals})


class SurfaceScaled(Optimizable):
    """
    Allows you to take any Surface class and scale the dofs. This is
    useful for stage-1 optimization.
    """

    def __init__(self, surf, scale_factors):
        self.surf = surf
        self.scale_factors = scale_factors
        super().__init__(x0=surf.x / scale_factors, names=surf.local_dof_names)

    def recompute_bell(self, parent=None):
        self.surf.local_full_x = self.local_full_x * self.scale_factors

    def to_RZFourier(self):
        return self.surf.to_RZFourier()

    def update_fixed(self):
        """
        Copy the fixed status from self.surf to self.
        """
        for j, is_free in enumerate(self.surf.local_dofs_free_status):
            if is_free:
                self.unfix(j)
            else:
                self.fix(j)

    def as_dict(self) -> dict:
        return MSONable.as_dict(self)

    @classmethod
    def from_dict(cls, d):
        decoder = MontyDecoder()
        surf = decoder.process_decoded(d["surf"])
        scale_factors = decoder.process_decoded(d["scale_factors"])
        return cls(surf, scale_factors)


def best_nphi_over_ntheta(surf):
    """
    Given a surface, estimate the ratio of ``nphi / ntheta`` that
    minimizes the mesh anisotropy. This is useful for improving speed
    and accuracy of the virtual casing calculation. The result refers
    to the number of grid points in ``phi`` covering the full torus,
    not just one field period or half a field period. The input
    surface need not have ``range=="full torus"`` however; any
    ``range`` will work.

    The result of this function will depend somewhat on the quadrature
    points of the input surface, but the dependence should be weak.

    Args:
        surf: A surface object.

    Returns:
        float with the best ratio ``nphi / ntheta``.
    """
    gammadash1 = np.linalg.norm(surf.gammadash1(), axis=2)
    gammadash2 = np.linalg.norm(surf.gammadash2(), axis=2)
    ratio = gammadash1 / gammadash2
    return np.sqrt(np.max(ratio) / np.max(1 / ratio))
<|MERGE_RESOLUTION|>--- conflicted
+++ resolved
@@ -78,22 +78,13 @@
         # Handle theta:
         quadpoints_theta = np.linspace(0.0, 1.0, ntheta, endpoint=False)
 
-<<<<<<< HEAD
-        assert range in Surface.valid_ranges.values()
+        assert range in (Surface.RANGE_FULL_TORUS, Surface.RANGE_HALF_PERIOD,
+                         Surface.RANGE_FIELD_PERIOD)
         if range == RANGE_FULL_TORUS:
             div = 1
         else:
             div = nfp
         if range == RANGE_HALF_PERIOD:
-=======
-        assert range in (Surface.RANGE_FULL_TORUS, Surface.RANGE_HALF_PERIOD,
-                         Surface.RANGE_FIELD_PERIOD)
-        if range == Surface.RANGE_FULL_TORUS:
-            div = 1
-        else:
-            div = nfp
-        if range == Surface.RANGE_HALF_PERIOD:
->>>>>>> f86d8ecd
             end_val = 0.5
         else:
             end_val = 1.0
