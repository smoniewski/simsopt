--- conflicted
+++ resolved
@@ -109,22 +109,13 @@
         else:
             raise NotImplementedError('Need to pass int or 1d np.array to thetas')
 
-<<<<<<< HEAD
-        varphigrid, thetagrid = np.meshgrid(varphi,theta)
-=======
         varphigrid, thetagrid = np.meshgrid(varphi, theta)
->>>>>>> 42ce21ac
         varphigrid = varphigrid.T
         thetagrid = thetagrid.T
 
         # sample the surface at the varphi and theta points
-<<<<<<< HEAD
-        gamma = np.zeros( (varphigrid.shape[0], varphigrid.shape[1],3) )
+        gamma = np.zeros((varphigrid.shape[0], varphigrid.shape[1], 3))
         self.gamma_lin(gamma, varphigrid.flatten(), thetagrid.flatten())
-=======
-        gamma = np.zeros((varphigrid.shape[0], varphigrid.shape[1], 3))
-        self.gamma_impl(gamma, varphi, theta)
->>>>>>> 42ce21ac
 
         # compute the cylindrical phi coordinate of each sampled point on the surface
         cyl_phi = np.arctan2(gamma[:, :, 1], gamma[:, :, 0])
