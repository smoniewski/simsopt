import abc

import numpy as np

try:
    from pyevtk.hl import gridToVTK
except ImportError:
    gridToVTK = None

import simsoptpp as sopp
from .._core.optimizable import Optimizable
from .._core.dev import SimsoptRequires
from .plotting import fix_matplotlib_3d
from .._core.json import GSONable, GSONDecoder

__all__ = ['Surface', 'signed_distance_from_surface', 'SurfaceClassifier', 'SurfaceScaled', 'best_nphi_over_ntheta']


class Surface(Optimizable):
    r"""
    ``Surface`` is a base class for various representations of toroidal
    surfaces in simsopt.

    A ``Surface`` is modelled as a function
    :math:`\Gamma:[0, 1] \times [0, 1] \to R^3` and is evaluated at
    quadrature points :math:`\{\phi_1, \ldots, \phi_{n_\phi}\}\times\{\theta_1, \ldots, \theta_{n_\theta}\}`.
    """

    # Options for the 'range' parameter for setting quadpoints_phi:
    RANGE_FULL_TORUS = "full torus"
    RANGE_FIELD_PERIOD = "field period"
    RANGE_HALF_PERIOD = "half period"

    def __init__(self, **kwargs):
        super().__init__(**kwargs)

    @classmethod
    def from_nphi_ntheta(cls, nphi=61, ntheta=62, range="full torus", nfp=1,
                         **kwargs):
        r"""
        Initializes surface classes from the specified number of grid
        points along toroidal, :math:`\phi`, and poloidal, :math:`\theta`,
        directions. Additional parameters required for surface initialization
        could be supplied as keyword arguments.

        Args:
            nphi: Number of grid points :math:`\phi_j` in the toroidal angle
              :math:`\phi`.
            ntheta: Number of grid points :math:`\theta_i` in the poloidal angle
              :math:`\theta`.
            range: Toroidal extent of the :math:`\phi` grid.
              Set to ``"full torus"`` (or equivalently ``SurfaceRZFourier.RANGE_FULL_TORUS``)
              to generate quadrature points up to 1 (with no point at 1).
              Set to ``"field period"`` (or equivalently ``SurfaceRZFourier.RANGE_FIELD_PERIOD``)
              to generate points up to :math:`1/n_{fp}` (with no point at :math:`1/n_{fp}`).
              Set to ``"half period"`` (or equivalently ``SurfaceRZFourier.RANGE_HALF_PERIOD``)
              to generate points up to :math:`1/(2 n_{fp})`, with all grid points shifted by half
              of the grid spacing in order to provide spectral convergence of integrals.
            nfp: The number of field periods.
            kwargs: Additional arguments to initialize the surface classes. Look
              at the docstrings of the specific class you are interested in.

        """
        quadpoints_phi, quadpoints_theta = Surface.get_quadpoints(
            nphi, ntheta, nfp=nfp, range=range)
        return cls(quadpoints_phi=quadpoints_phi,
                   quadpoints_theta=quadpoints_theta, nfp=nfp, **kwargs)

    def get_quadpoints(nphi=None,
                       ntheta=None,
                       range=None,
                       nfp=1):
        r"""
        Sets the theta and phi grid points for Surface subclasses.
        It is typically called in when constructing Surface subclasses.

        For more information about the arguments ``nphi``, ``ntheta``,
        ``range``, ``quadpoints_phi``, and ``quadpoints_theta``, see the
        general documentation on :ref:`surfaces`.

        Args:
            nfp: The number of field periods.
            nphi: Number of grid points :math:`\phi_j` in the toroidal angle :math:`\phi`.
            ntheta: Number of grid points :math:`\theta_j` in the toroidal angle :math:`\theta`.
            range: Toroidal extent of the :math:`\phi` grid.
              Set to ``"full torus"`` (or equivalently ``Surface.RANGE_FULL_TORUS``)
              to generate points up to 1 (with no point at 1).
              Set to ``"field period"`` (or equivalently ``Surface.RANGE_FIELD_PERIOD``)
              to generate points up to :math:`1/n_{fp}` (with no point at :math:`1/n_{fp}`).
              Set to ``"half period"`` (or equivalently ``Surface.RANGE_HALF_PERIOD``)
              to generate points up to :math:`1/(2 n_{fp})`, with all grid points shifted by half
              of the grid spacing in order to provide spectral convergence of integrals.

        Returns:
            Tuple containing

            - **quadpoints_phi**: List of grid points :math:`\phi_j`.
            - **quadpoints_theta**: List of grid points :math:`\theta_j`.
        """
        return (Surface.get_phi_quadpoints(nphi=nphi, range=range, nfp=nfp),
                Surface.get_theta_quadpoints(ntheta=ntheta))

    def get_theta_quadpoints(ntheta=None):
        r"""
        Sets the theta grid points for Surface subclasses.

        Args:
            ntheta: Number of grid points :math:`\theta_j` in the toroidal angle :math:`\theta`.

        Returns:
            List of grid points :math:`\theta_j`.
        """
        # Handle theta:
        if ntheta is None:
            ntheta = 62
        return list(np.linspace(0.0, 1.0, ntheta, endpoint=False))

    def get_phi_quadpoints(nphi=None, range=None, nfp=1):
        r"""
        Sets the phi grid points for Surface subclasses.

        Args:
            nphi: Number of grid points :math:`\phi_j` in the toroidal angle :math:`\phi`.
            range: Toroidal extent of the :math:`\phi` grid.
              Set to ``"full torus"`` (or equivalently ``Surface.RANGE_FULL_TORUS``)
              to generate points up to 1 (with no point at 1).
              Set to ``"field period"`` (or equivalently ``Surface.RANGE_FIELD_PERIOD``)
              to generate points up to :math:`1/n_{fp}` (with no point at :math:`1/n_{fp}`).
              Set to ``"half period"`` (or equivalently ``Surface.RANGE_HALF_PERIOD``)
              to generate points up to :math:`1/(2 n_{fp})`, with all grid points shifted by half
              of the grid spacing in order to provide spectral convergence of integrals.
            nfp: The number of field periods.

        Returns:
            List of grid points :math:`\phi_j`.
        """

        if range is None:
            range = Surface.RANGE_FULL_TORUS
        assert range in (Surface.RANGE_FULL_TORUS, Surface.RANGE_HALF_PERIOD,
                         Surface.RANGE_FIELD_PERIOD)
        if range == Surface.RANGE_FULL_TORUS:
            div = 1
        else:
            div = nfp
        if range == Surface.RANGE_HALF_PERIOD:
            end_val = 0.5
        else:
            end_val = 1.0

        if nphi is None:
            nphi = 61
        quadpoints_phi = np.linspace(0.0, end_val / div, nphi, endpoint=False)
        # Shift by half of the grid spacing:
        if range == Surface.RANGE_HALF_PERIOD:
            dphi = quadpoints_phi[1] - quadpoints_phi[0]
            quadpoints_phi += 0.5 * dphi

        return list(quadpoints_phi)

    def plot(self, engine="matplotlib", ax=None, show=True, close=False, axis_equal=True,
             plot_normal=False, plot_derivative=False, wireframe=True, **kwargs):
        """
        Plot the surface in 3D using matplotlib/mayavi/plotly.

        Args:
            engine: Selects the graphics engine. Currently supported options are ``"matplotlib"`` (default),
              ``"mayavi"``, and ``"plotly"``.
            ax: The figure/axis to be plotted on. This argument is useful when plotting multiple
              objects on the same axes. If equal to the default ``None``, a new axis will be created.
            show: Whether to call the ``show()`` function of the graphics engine.
              Should be set to ``False`` if more objects will be plotted on the same axes.
            close: Whether to close the seams in the surface where the angles jump back to 0.
            axis_equal: For matplotlib, whether to adjust the scales of the x, y, and z axes so
              distances in each direction appear equal.
            plot_normal: Whether to plot the surface normal vectors. Only implemented for mayavi.
            plot_derivative: Whether to plot the surface derivatives. Only implemented for mayavi.
            wireframe: Whether to plot the wireframe in Mayavi.
            kwargs: Any additional arguments to pass to the plotting function, like ``color='r'``.
        Note: the ``ax`` and ``show`` parameters can be used to plot more than one surface:

        .. code-block:: python

            ax = surface1.plot(show=False)
            ax = surface2.plot(ax=ax, show=False)
            surface3.plot(ax=ax, show=True)

        Returns:
            An axis which could be passed to a further call to the graphics engine
            so multiple objects are shown together.
        """
        gamma = self.gamma()

        if plot_derivative:
            dg1 = 0.05 * self.gammadash1()
            dg2 = 0.05 * self.gammadash2()
        else:
            # No need to calculate derivatives.
            dg1 = np.array([[[1.0]]])
            dg2 = np.array([[[1.0]]])

        if plot_normal:
            normal = 0.005 * self.normal()
        else:
            # No need to calculate the normal
            normal = np.array([[[1.0]]])

        if close:
            # Always close in theta:
            gamma = np.concatenate((gamma, gamma[:, :1, :]), axis=1)
            dg1 = np.concatenate((dg1, dg1[:, :1, :]), axis=1)
            dg2 = np.concatenate((dg2, dg2[:, :1, :]), axis=1)
            normal = np.concatenate((normal, normal[:, :1, :]), axis=1)

            # Only close in phi if range == 'full torus':
            dphi = self.quadpoints_phi[1] - self.quadpoints_phi[0]
            if 1 - self.quadpoints_phi[-1] < 1.1 * dphi:
                gamma = np.concatenate((gamma, gamma[:1, :, :]), axis=0)
                dg1 = np.concatenate((dg1, dg1[:1, :, :]), axis=0)
                dg2 = np.concatenate((dg2, dg2[:1, :, :]), axis=0)
                normal = np.concatenate((normal, normal[:1, :, :]), axis=0)

        if engine == "matplotlib":
            # plot in matplotlib.pyplot
            import matplotlib.pyplot as plt

            if ax is None or ax.name != "3d":
                fig = plt.figure()
                ax = fig.add_subplot(111, projection="3d")
            ax.plot_surface(gamma[:, :, 0], gamma[:, :, 1], gamma[:, :, 2], **kwargs)
            if axis_equal:
                fix_matplotlib_3d(ax)
            if show:
                plt.show()

        elif engine == "mayavi":
            # plot 3D surface in mayavi.mlab
            from mayavi import mlab

            mlab.mesh(gamma[:, :, 0], gamma[:, :, 1], gamma[:, :, 2], **kwargs)
            if wireframe:
                mlab.mesh(gamma[:, :, 0], gamma[:, :, 1], gamma[:, :, 2], representation='wireframe', color=(0, 0, 0),
                          opacity=0.5)

            if plot_derivative:
                mlab.quiver3d(gamma[:, :, 0], gamma[:, :, 1], gamma[:, :, 2], dg1[:, :, 0], dg1[:, :, 1], dg1[:, :, 2])
                mlab.quiver3d(gamma[:, :, 0], gamma[:, :, 1], gamma[:, :, 2], dg2[:, :, 0], dg2[:, :, 1], dg2[:, :, 2])
            if plot_normal:
                mlab.quiver3d(gamma[:, :, 0], gamma[:, :, 1], gamma[:, :, 2], normal[:, :, 0], normal[:, :, 1],
                              normal[:, :, 2])
            if show:
                mlab.show()

        elif engine == "plotly":
            # plot in plotly
            import plotly.graph_objects as go

            if "color" in list(kwargs.keys()):
                color = kwargs["color"]
                del kwargs["color"]
                kwargs["colorscale"] = [[0, color], [1, color]]
            # for plotly, ax is actually the figure
            if ax is None:
                ax = go.Figure()
            ax.add_trace(go.Surface(x=gamma[:, :, 0], y=gamma[:, :, 1], z=gamma[:, :, 2], **kwargs))
            ax.update_layout(scene_aspectmode="data")
            if show:
                ax.show()
        else:
            raise ValueError("Invalid engine option! Please use one of {matplotlib, mayavi, plotly}.")
        return ax

    @SimsoptRequires(gridToVTK is not None, "to_vtk method requires pyevtk module")
    def to_vtk(self, filename, extra_data=None):
        """
        Export the surface to a VTK format file, which can be read with
        Paraview. This function requires the ``pyevtk`` python
        package, which can be installed using ``pip install pyevtk``.

        Args:
            filename: Name of the file to write
            extra_data: An optional data field on the surface, which can be associated with a colormap in Paraview.
        """
        g = self.gamma()
        ntor = g.shape[0]
        npol = g.shape[1]
        x = self.gamma()[:, :, 0].reshape((1, ntor, npol)).copy()
        y = self.gamma()[:, :, 1].reshape((1, ntor, npol)).copy()
        z = self.gamma()[:, :, 2].reshape((1, ntor, npol)).copy()
        n = self.normal().reshape((1, ntor, npol, 3))
        dphi = self.gammadash1().reshape((1, ntor, npol, 3))
        dtheta = self.gammadash2().reshape((1, ntor, npol, 3))
        contig = np.ascontiguousarray
        pointData = {
            "dphi x dtheta": (contig(n[..., 0]), contig(n[..., 1]), contig(n[..., 2])),
            "dphi": (contig(dphi[..., 0]), contig(dphi[..., 1]), contig(dphi[..., 2])),
            "dtheta": (contig(dtheta[..., 0]), contig(dtheta[..., 1]), contig(dtheta[..., 2])),
        }
        if extra_data is not None:
            pointData = {**pointData, **extra_data}

        gridToVTK(filename, x, y, z, pointData=pointData)

    @abc.abstractmethod
    def to_RZFourier(self):
        """
        Return a :obj:`simsopt.geo.surfacerzfourier.SurfaceRZFourier` instance
        corresponding to the shape of this surface. All subclasses should
        implement this abstract method.
        """
        raise NotImplementedError

    def cross_section(self, phi, thetas=None):
        """
        This function takes in a cylindrical angle :math:`\phi` and returns the cross
        section of the surface in that plane evaluated at `thetas`. This is
        done using the method of bisection.
        This function takes in a cylindrical angle :math:`\phi` and returns
        the cross section of the surface in that plane evaluated at `thetas`.
        This is done using the method of bisection.
        This function assumes that the surface intersection with the plane is a
        single curve.
        """

        # phi is assumed to be between [-pi, pi], so if it does not lie on that interval
        # we shift it by multiples of 2pi until it does
        phi = phi - np.sign(phi) * np.floor(np.abs(phi) / (2 * np.pi)) * (2. * np.pi)
        if phi > np.pi:
            phi = phi - 2. * np.pi
        if phi < -np.pi:
            phi = phi + 2. * np.pi

        # varphi are the search intervals on which we look for the cross section in
        # at constant cylindrical phi
        # The cross section is sampled at a number of points (theta_resolution) poloidally.
        varphi = np.asarray([0., 0.5, 1.0])

        if thetas is None:
            theta = np.asarray(self.quadpoints_theta)
        elif isinstance(thetas, np.ndarray):
            theta = thetas
        elif isinstance(thetas, int):
            theta = np.linspace(0, 1, thetas, endpoint=False)
        else:
            raise NotImplementedError('Need to pass int or 1d np.array to thetas')

        varphigrid, thetagrid = np.meshgrid(varphi, theta)
        varphigrid = varphigrid.T
        thetagrid = thetagrid.T

        # sample the surface at the varphi and theta points
        gamma = np.zeros((varphigrid.shape[0], varphigrid.shape[1], 3))
        self.gamma_lin(gamma, varphigrid.flatten(), thetagrid.flatten())

        # compute the cylindrical phi coordinate of each sampled point on the surface
        cyl_phi = np.arctan2(gamma[:, :, 1], gamma[:, :, 0])

        # reorder varphi, theta with respect to increasing cylindrical phi
        idx = np.argsort(cyl_phi, axis=0)
        cyl_phi = np.take_along_axis(cyl_phi, idx, axis=0)
        varphigrid = np.take_along_axis(varphigrid, idx, axis=0)

        # In case the target cylindrical angle "phi" lies above the first row or below the last row,
        # we must concatenate the lower row above the top row and the top row below the lower row.
        # This is allowable since the data in the matrices are periodic
        cyl_phi = np.concatenate((cyl_phi[-1, :][None, :] - 2. * np.pi, cyl_phi, cyl_phi[0, :][None, :] + 2. * np.pi),
                                 axis=0)
        varphigrid = np.concatenate((varphigrid[-1, :][None, :] - 1., varphigrid, varphigrid[0, :][None, :] + 1.),
                                    axis=0)

        # ensure that varphi does not have massive jumps.
        diff = varphigrid[1:] - varphigrid[:-1]
        pinc = np.abs(diff + 1) < np.abs(diff)
        minc = np.abs(diff - 1) < np.abs(diff)
        inc = pinc.astype(int) - minc.astype(int)
        prefix_sum = np.cumsum(inc, axis=0)
        varphigrid[1:] = varphigrid[1:] + prefix_sum

        # find the subintervals in varphi on which the desired cross section lies.
        # if idx_right == 0, then the subinterval must be idx_left = 0 and idx_right = 1
        idx_right = np.argmax(phi <= cyl_phi, axis=0)
        idx_right = np.where(idx_right == 0, 1, idx_right)
        idx_left = idx_right - 1

        varphi_left = varphigrid[idx_left, np.arange(idx_left.size)]
        varphi_right = varphigrid[idx_right, np.arange(idx_right.size)]
        cyl_phi_left = cyl_phi[idx_left, np.arange(idx_left.size)]
        cyl_phi_right = cyl_phi[idx_right, np.arange(idx_right.size)]

        # this function converts varphi to cylindrical phi, ensuring that the returned angle
        # lies between left_bound and right_bound.
        def varphi2phi(varphi_in, left_bound, right_bound):
            gamma = np.zeros((varphi_in.size, 3))
            self.gamma_lin(gamma, varphi_in, theta)
            phi = np.arctan2(gamma[:, 1], gamma[:, 0])
            pinc = (phi < left_bound).astype(int)
            minc = (phi > right_bound).astype(int)
            phi = phi + 2. * np.pi * (pinc - minc)
            return phi

        def bisection(phia, a, phic, c):
            err = 1.
            while err > 1e-13:
                b = (a + c) / 2.
                phib = varphi2phi(b, phia, phic)

                flag = (phib - phi) * (phic - phi) > 0
                # if flag is true,  then root lies on interval [a,b)
                # if flag is false, then root lies on interval [b,c]
                phia = np.where(flag, phia, phib)
                phic = np.where(flag, phib, phic)
                a = np.where(flag, a, b)
                c = np.where(flag, b, c)
                err = np.max(np.abs(a - c))
            b = (a + c) / 2.
            return b

        # bisect cyl_phi to compute the cross section
        sol = bisection(cyl_phi_left, varphi_left, cyl_phi_right, varphi_right)
        cross_section = np.zeros((sol.size, 3))
        self.gamma_lin(cross_section, sol, theta)
        return cross_section

    def aspect_ratio(self):
        r"""
        For a given surface, this function computes its aspect ratio using
        the VMEC definition:

        .. math::
            AR = R_{\text{major}} / R_{\text{minor}}

        where

        .. math::
            R_{\text{minor}} &= \sqrt{ \overline{A} / \pi } \\
            R_{\text{major}} &= \frac{V}{2 \pi^2  R_{\text{minor}}^2}

        and :math:`V` is the volume enclosed by the surface, and
        :math:`\overline{A}` is the average cross sectional area.

        """

        R_minor = self.minor_radius()
        R_major = np.abs(self.volume()) / (2. * np.pi**2 * R_minor**2)
        AR = R_major/R_minor
        return AR
    
    def daspect_ratio_by_dcoeff(self):
        """
        Return the derivative of the aspect ratio with respect to the surface coefficients
        """

        R_minor = self.minor_radius()
        R_major = self.major_radius()
        dAR_ds = (self.dmajor_radius_by_dcoeff()*R_minor - self.dminor_radius_by_dcoeff() * R_major)/R_minor**2
        return dAR_ds

    def minor_radius(self):
        r"""
        Return the minor radius of the surface using the formula
        
        .. math::
            R_{\text{minor}} &= \sqrt{ \overline{A} / \pi }

        where :math:`\overline{A}` is the average cross sectional area.

        """

        R_minor = np.sqrt(self.mean_cross_sectional_area() / np.pi)
        return R_minor

    def dminor_radius_by_dcoeff(self):
        """
        Return the derivative of the minor radius wrt surface coefficients
        
        """
        
        return (0.5/np.pi)*self.dmean_cross_sectional_area_by_dcoeff()/np.sqrt(self.mean_cross_sectional_area() / np.pi)

    def major_radius(self):
        r"""
        Return the major radius of the surface using the formula
        
        .. math::
            R_{\text{major}} = \frac{V}{2 \pi^2  R_{\text{minor}}^2}
        
        where :math:`\overline{A}` is the average cross sectional area,
        and :math:`R_{\text{minor}}` is the minor radius of the surface.
        
        """

        R_minor = self.minor_radius()
        R_major = np.abs(self.volume()) / (2. * np.pi**2 * R_minor**2)
        return R_major

    def dmajor_radius_by_dcoeff(self):
        """
        Return the derivative of the major radius wrt surface coefficients
        """
        
        mean_area = self.mean_cross_sectional_area()
        dmean_area_ds = self.dmean_cross_sectional_area_by_dcoeff()

        dR_major_ds = (-self.volume() * dmean_area_ds + self.dvolume_by_dcoeff() * mean_area) / mean_area**2
        return dR_major_ds * np.sign(self.volume()) / (2. * np.pi)

    def mean_cross_sectional_area(self):
        r"""
        Note: cylindrical coordinates are :math:`(R, \phi, Z)`, where
        :math:`\phi \in [-\pi,\pi)` and the angles that parametrize the
        surface are :math:`(\varphi, \theta) \in [0,1)^2`.
        The mean cross sectional area is given by the integral

        .. math::
            \overline{A} = \frac{1}{2\pi} \int_{S_{\phi}} ~dS ~d\phi

        where :math:`S_\phi` is the cross section of the surface at the
        cylindrical angle :math:`\phi`.
        Note that :math:`\int_{S_\phi} ~dS` can be rewritten as a line integral

        .. math::
            \int_{S_\phi}~dS &= \int_{S_\phi} ~dR dZ \\
            &= \int_{\partial S_\phi}  [R,0] \cdot \mathbf n/\|\mathbf n\| ~dl \\
            &= \int^1_{0} R \frac{\partial Z}{\partial \theta}~d\theta

        where :math:`\mathbf n = [n_R, n_Z] = [\partial Z/\partial \theta, -\partial R/\partial \theta]`
        is the outward pointing normal.
        Consider the surface in cylindrical coordinates terms of its angles
        :math:`[R(\varphi,\theta), \phi(\varphi,\theta), Z(\varphi,\theta)]`.
        The boundary of the cross section :math:`\partial S_\phi` is given
        by the points :math:`\theta\rightarrow[R(\varphi(\phi,\theta),\theta),\phi,
        Z(\varphi(\phi,\theta),\theta)]` for fixed :math:`\phi`. The cross
        sectional area of :math:`S_\phi` becomes

        .. math::
            \int^{1}_{0} R(\varphi(\phi,\theta),\theta)
            \frac{\partial}{\partial \theta}[Z(\varphi(\phi,\theta),\theta)] ~d\theta

        Now, substituting this into the formula for the mean cross sectional
        area, we have

        .. math::
            \overline{A} = \frac{1}{2\pi}\int^{\pi}_{-\pi}\int^{1}_{0} R(\varphi(\phi,\theta),\theta)
                \frac{\partial}{\partial \theta}[Z(\varphi(\phi,\theta),\theta)] ~d\theta ~d\phi

        Instead of integrating over cylindrical :math:`\phi`, let's complete
        the change of variables and integrate over :math:`\varphi` using the
        mapping:

        .. math::
            [\phi,\theta] \leftarrow [\text{atan2}(y(\varphi,\theta), x(\varphi,\theta)), \theta]

        After the change of variables, the integral becomes:

        .. math::
            \overline{A} = \frac{1}{2\pi}\int^{1}_{0}\int^{1}_{0} R(\varphi,\theta) \left[\frac{\partial Z}{\partial \varphi}
            \frac{\partial \varphi}{d \theta} + \frac{\partial Z}{\partial \theta} \right] \text{det} J ~d\theta ~d\varphi

        where :math:`\text{det}J` is the determinant of the mapping's Jacobian.
        """

        xyz = self.gamma()
        x2y2 = xyz[:, :, 0] ** 2 + xyz[:, :, 1] ** 2
        dgamma1 = self.gammadash1()
        dgamma2 = self.gammadash2()

        # compute the average cross sectional area
        J = np.zeros((xyz.shape[0], xyz.shape[1], 2, 2))
        J[:, :, 0, 0] = (xyz[:, :, 0] * dgamma1[:, :, 1] - xyz[:, :, 1] * dgamma1[:, :, 0]) / x2y2
        J[:, :, 0, 1] = (xyz[:, :, 0] * dgamma2[:, :, 1] - xyz[:, :, 1] * dgamma2[:, :, 0]) / x2y2
        J[:, :, 1, 0] = 0.
        J[:, :, 1, 1] = 1.

        detJ = np.linalg.det(J)
        Jinv = np.linalg.inv(J)

        dZ_dtheta = dgamma1[:, :, 2] * Jinv[:, :, 0, 1] + dgamma2[:, :, 2] * Jinv[:, :, 1, 1]
<<<<<<< HEAD
        mean_cross_sectional_area = np.abs(np.mean(np.sqrt(x2y2) * dZ_dtheta * detJ))/(2 * np.pi)
        return mean_cross_sectional_area
    
    def dmean_cross_sectional_area_by_dcoeff(self):
        """
        Return the derivative of the mean cross sectional area wrt surface coefficients
        """

        g = self.gamma()
        g1 = self.gammadash1()
        g2 = self.gammadash2()
    
        dg_ds = self.dgamma_by_dcoeff()
        dg1_ds = self.dgammadash1_by_dcoeff()
        dg2_ds = self.dgammadash2_by_dcoeff()
    
        x = g[:, :, 0, None]
        y = g[:, :, 1, None]
    
        dx_ds = dg_ds[:, :, 0, :]
        dy_ds = dg_ds[:, :, 1, :]
    
        r = np.sqrt(x**2+y**2)
        dr_ds = (x*dx_ds+y*dy_ds)/r
    
        xvarphi = g1[:, :, 0, None]
        yvarphi = g1[:, :, 1, None]
        zvarphi = g1[:, :, 2, None]
    
        xtheta = g2[:, :, 0, None]
        ytheta = g2[:, :, 1, None]
        ztheta = g2[:, :, 2, None]
    
        dxvarphi_ds = dg1_ds[:, :, 0, :]
        dyvarphi_ds = dg1_ds[:, :, 1, :]
        dzvarphi_ds = dg1_ds[:, :, 2, :]
    
        dxtheta_ds = dg2_ds[:, :, 0, :]
        dytheta_ds = dg2_ds[:, :, 1, :]
        dztheta_ds = dg2_ds[:, :, 2, :]
        
        mean_area = np.mean((1/r) * (ztheta*(x*yvarphi-y*xvarphi)-zvarphi*(x*ytheta-y*xtheta)))/(2.*np.pi)
        dmean_area_ds = np.mean((1/(r**2))*((xvarphi * y * ztheta - xtheta * y * zvarphi + x * (-yvarphi * ztheta + ytheta * zvarphi)) * dr_ds + r * (-zvarphi * (ytheta * dx_ds - y * dxtheta_ds - xtheta * dy_ds + x * dytheta_ds) + ztheta * (yvarphi * dx_ds - y * dxvarphi_ds - xvarphi * dy_ds + x * dyvarphi_ds) + (-xvarphi * y + x * yvarphi) * dztheta_ds + (xtheta * y - x * ytheta) * dzvarphi_ds)), axis=(0, 1))
        return np.sign(mean_area) * dmean_area_ds/(2*np.pi)
=======
        mean_cross_sectional_area = np.abs(np.mean(np.sqrt(x2y2) * dZ_dtheta * detJ)) / (2 * np.pi)

        R_minor = np.sqrt(mean_cross_sectional_area / np.pi)
        R_major = np.abs(self.volume()) / (2. * np.pi ** 2 * R_minor ** 2)

        AR = R_major / R_minor
        return AR
>>>>>>> ef6b23dc

    def arclength_poloidal_angle(self):
        """
        Computes poloidal angle based on arclenth along magnetic surface at
        constant phi. The resulting angle is in the range [0,1]. This is required
        for evaluating the adjoint shape gradient for free-boundary calculations.

        Returns:
            2d array of shape ``(numquadpoints_phi, numquadpoints_theta)``
            containing the arclength poloidal angle
        """
        gamma = self.gamma()
        X = gamma[:, :, 0]
        Y = gamma[:, :, 1]
        Z = gamma[:, :, 2]
        R = np.sqrt(X ** 2 + Y ** 2)

        theta_arclength = np.zeros_like(gamma[:, :, 0])
        nphi = len(theta_arclength[:, 0])
        ntheta = len(theta_arclength[0, :])
        for iphi in range(nphi):
            for itheta in range(1, ntheta):
                dr = np.sqrt((R[iphi, itheta] - R[iphi, itheta - 1]) ** 2
                             + (Z[iphi, itheta] - Z[iphi, itheta - 1]) ** 2)
                theta_arclength[iphi, itheta] = \
                    theta_arclength[iphi, itheta - 1] + dr
            dr = np.sqrt((R[iphi, 0] - R[iphi, -1]) ** 2
                         + (Z[iphi, 0] - Z[iphi, -1]) ** 2)
            L = theta_arclength[iphi, -1] + dr
            theta_arclength[iphi, :] = theta_arclength[iphi, :] / L
        return theta_arclength

    def interpolate_on_arclength_grid(self, function, theta_evaluate):
        """
        Interpolate function onto the theta_evaluate grid in the arclength
        poloidal angle. This is required for evaluating the adjoint shape gradient
        for free-boundary calculations.

        Returns:
            function_interpolated: 2d array (numquadpoints_phi,numquadpoints_theta)
                defining interpolated function on arclength angle along curve
                at constant phi
        """
        from scipy import interpolate

        theta_arclength = self.arclength_poloidal_angle()
        function_interpolated = np.zeros_like(function)
        nphi = len(theta_arclength[:, 0])
        for iphi in range(nphi):
            f = interpolate.InterpolatedUnivariateSpline(
                theta_arclength[iphi, :], function[iphi, :])
            function_interpolated[iphi, :] = f(theta_evaluate[iphi, :])

        return function_interpolated


def signed_distance_from_surface(xyz, surface):
    """
    Compute the signed distances from points ``xyz`` to a surface.  The sign is
    positive for points inside the volume surrounded by the surface.
    """
    gammas = surface.gamma().reshape((-1, 3))
    from scipy.spatial import KDTree
    tree = KDTree(gammas)
    _, mins = tree.query(xyz, k=1)  # find closest points on the surface

    n = surface.unitnormal().reshape((-1, 3))
    nmins = n[mins]
    gammamins = gammas[mins]

    # Now that we have found the closest node, we approximate the surface with
    # a plane through that node with the appropriate normal and then compute
    # the distance from the point to that plane
    # https://stackoverflow.com/questions/55189333/how-to-get-distance-from-point-to-plane-in-3d
    mindist = np.sum((xyz-gammamins) * nmins, axis=1)

    a_point_in_the_surface = np.mean(surface.gamma()[0, :, :], axis=0)
    sign_of_interiorpoint = np.sign(np.sum((a_point_in_the_surface-gammas[0, :])*n[0, :]))

    signed_dists = mindist * sign_of_interiorpoint
    return signed_dists


class SurfaceClassifier():
    r"""
    Takes in a toroidal surface and constructs an interpolant of the signed distance function
    :math:`f:R^3\to R` that is positive inside the volume contained by the surface,
    (approximately) zero on the surface, and negative outisde the volume contained by the surface.
    """

    def __init__(self, surface, p=1, h=0.05):
        """
        Args:
            surface: the surface to contruct the distance from.
            p: degree of the interpolant
            h: grid resolution of the interpolant
        """
        gammas = surface.gamma()
        r = np.linalg.norm(gammas[:, :, :2], axis=2)
        z = gammas[:, :, 2]
        rmin = max(np.min(r) - 0.1, 0.)
        rmax = np.max(r) + 0.1
        zmin = np.min(z) - 0.1
        zmax = np.max(z) + 0.1

        self.zrange = (zmin, zmax)
        self.rrange = (rmin, rmax)

        nr = int((self.rrange[1]-self.rrange[0])/h)
        nphi = int(2*np.pi/h)
        nz = int((self.zrange[1]-self.zrange[0])/h)

        def fbatch(rs, phis, zs):
            xyz = np.zeros((len(rs), 3))
            xyz[:, 0] = rs * np.cos(phis)
            xyz[:, 1] = rs * np.sin(phis)
            xyz[:, 2] = zs
            return list(signed_distance_from_surface(xyz, surface))

        rule = sopp.UniformInterpolationRule(p)
        self.dist = sopp.RegularGridInterpolant3D(
            rule, [rmin, rmax, nr], [0., 2*np.pi, nphi], [zmin, zmax, nz], 1, True)
        self.dist.interpolate_batch(fbatch)

    def evaluate_xyz(self, xyz):
        rphiz = np.zeros_like(xyz)
        rphiz[:, 0] = np.linalg.norm(xyz[:, :2], axis=1)
        rphiz[:, 1] = np.mod(np.arctan2(xyz[:, 1], xyz[:, 0]), 2*np.pi)
        rphiz[:, 2] = xyz[:, 2]
        # initialize to -1 since the regular grid interpolant will just keep
        # that value when evaluated outside of bounds
        d = -np.ones((xyz.shape[0], 1))
        self.dist.evaluate_batch(rphiz, d)
        return d

    def evaluate_rphiz(self, rphiz):
        # initialize to -1 since the regular grid interpolant will just keep
        # that value when evaluated outside of bounds
        d = -np.ones((rphiz.shape[0], 1))
        self.dist.evaluate_batch(rphiz, d)
        return d

    @SimsoptRequires(gridToVTK is not None,
                     "to_vtk method requires pyevtk module")
    def to_vtk(self, filename, h=0.01):

        nr = int((self.rrange[1]-self.rrange[0])/h)
        nphi = int(2*np.pi/h)
        nz = int((self.zrange[1]-self.zrange[0])/h)
        rs = np.linspace(self.rrange[0], self.rrange[1], nr)
        phis = np.linspace(0, 2*np.pi, nphi)
        zs = np.linspace(self.zrange[0], self.zrange[1], nz)

        R, Phi, Z = np.meshgrid(rs, phis, zs)
        X = R * np.cos(Phi)
        Y = R * np.sin(Phi)
        Z = Z

        RPhiZ = np.zeros((R.size, 3))
        RPhiZ[:, 0] = R.flatten()
        RPhiZ[:, 1] = Phi.flatten()
        RPhiZ[:, 2] = Z.flatten()
        vals = -np.ones((R.size, 1))
        self.dist.evaluate_batch(RPhiZ, vals)
        vals = vals.reshape(R.shape)
        gridToVTK(filename, X, Y, Z, pointData={"levelset": vals})


class SurfaceScaled(Optimizable):
    """
    Allows you to take any Surface class and scale the dofs. This is
    useful for stage-1 optimization.
    """

    def __init__(self, surf, scale_factors):
        self.surf = surf
        self.scale_factors = scale_factors
        super().__init__(x0=surf.x / scale_factors, names=surf.local_dof_names)

    def recompute_bell(self, parent=None):
        self.surf.local_full_x = self.local_full_x * self.scale_factors

    def to_RZFourier(self):
        return self.surf.to_RZFourier()

    def update_fixed(self):
        """
        Copy the fixed status from self.surf to self.
        """
        for j, is_free in enumerate(self.surf.local_dofs_free_status):
            if is_free:
                self.unfix(j)
            else:
                self.fix(j)

    def as_dict(self, serial_objs_dict) -> dict:
        return GSONable.as_dict(self, serial_objs_dict=serial_objs_dict)


def best_nphi_over_ntheta(surf):
    """
    Given a surface, estimate the ratio of ``nphi / ntheta`` that
    minimizes the mesh anisotropy. This is useful for improving speed
    and accuracy of the virtual casing calculation. The result refers
    to the number of grid points in ``phi`` covering the full torus,
    not just one field period or half a field period. The input
    surface need not have ``range=="full torus"`` however; any
    ``range`` will work.

    The result of this function will depend somewhat on the quadrature
    points of the input surface, but the dependence should be weak.

    Args:
        surf: A surface object.

    Returns:
        float with the best ratio ``nphi / ntheta``.
    """
    gammadash1 = np.linalg.norm(surf.gammadash1(), axis=2)
    gammadash2 = np.linalg.norm(surf.gammadash2(), axis=2)
    ratio = gammadash1 / gammadash2
    return np.sqrt(np.max(ratio) / np.max(1 / ratio))
<|MERGE_RESOLUTION|>--- conflicted
+++ resolved
@@ -318,6 +318,7 @@
         This function takes in a cylindrical angle :math:`\phi` and returns
         the cross section of the surface in that plane evaluated at `thetas`.
         This is done using the method of bisection.
+
         This function assumes that the surface intersection with the plane is a
         single curve.
         """
@@ -423,6 +424,9 @@
 
     def aspect_ratio(self):
         r"""
+        Note: cylindrical coordinates are :math:`(R, \phi, Z)`, where
+        :math:`\phi \in [-\pi,\pi)` and the angles that parametrize the
+        surface are :math:`(\varphi, \theta) \in [0,1)^2`
         For a given surface, this function computes its aspect ratio using
         the VMEC definition:
 
@@ -557,6 +561,7 @@
             \frac{\partial \varphi}{d \theta} + \frac{\partial Z}{\partial \theta} \right] \text{det} J ~d\theta ~d\varphi
 
         where :math:`\text{det}J` is the determinant of the mapping's Jacobian.
+
         """
 
         xyz = self.gamma()
@@ -575,7 +580,6 @@
         Jinv = np.linalg.inv(J)
 
         dZ_dtheta = dgamma1[:, :, 2] * Jinv[:, :, 0, 1] + dgamma2[:, :, 2] * Jinv[:, :, 1, 1]
-<<<<<<< HEAD
         mean_cross_sectional_area = np.abs(np.mean(np.sqrt(x2y2) * dZ_dtheta * detJ))/(2 * np.pi)
         return mean_cross_sectional_area
     
@@ -620,15 +624,6 @@
         mean_area = np.mean((1/r) * (ztheta*(x*yvarphi-y*xvarphi)-zvarphi*(x*ytheta-y*xtheta)))/(2.*np.pi)
         dmean_area_ds = np.mean((1/(r**2))*((xvarphi * y * ztheta - xtheta * y * zvarphi + x * (-yvarphi * ztheta + ytheta * zvarphi)) * dr_ds + r * (-zvarphi * (ytheta * dx_ds - y * dxtheta_ds - xtheta * dy_ds + x * dytheta_ds) + ztheta * (yvarphi * dx_ds - y * dxvarphi_ds - xvarphi * dy_ds + x * dyvarphi_ds) + (-xvarphi * y + x * yvarphi) * dztheta_ds + (xtheta * y - x * ytheta) * dzvarphi_ds)), axis=(0, 1))
         return np.sign(mean_area) * dmean_area_ds/(2*np.pi)
-=======
-        mean_cross_sectional_area = np.abs(np.mean(np.sqrt(x2y2) * dZ_dtheta * detJ)) / (2 * np.pi)
-
-        R_minor = np.sqrt(mean_cross_sectional_area / np.pi)
-        R_major = np.abs(self.volume()) / (2. * np.pi ** 2 * R_minor ** 2)
-
-        AR = R_major / R_minor
-        return AR
->>>>>>> ef6b23dc
 
     def arclength_poloidal_angle(self):
         """
