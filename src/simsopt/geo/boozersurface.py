--- conflicted
+++ resolved
@@ -12,32 +12,10 @@
 
 class BoozerSurface(Optimizable):
     r"""
-<<<<<<< HEAD
     The BoozerSurface class computes a flux surface of a BiotSavart magnetic field where the angles
     of the surface are Boozer angles [1,2]. The class takes as input a Surface representation 
     (:obj:`~simsopt.geo.SurfaceXYZFourier` or :obj:`~simsopt.geo.SurfaceXYZTensorFourier`), 
     a BiotSavart magnetic field, a flux surface label evaluator, and a target value of the label.
-=======
-    BoozerSurface and its associated methods can be used to compute the Boozer
-    angles on a surface. It takes a Surface representation (e.g. SurfaceXYZFourier,
-    or SurfaceXYZTensorFourier), a magnetic field evaluator, surface label evaluator,
-    and a target surface label.
-
-    The Boozer angles are computed by solving a constrained least squares problem.
-    The least squares objective is given by :math:`J(x) = \frac{1}{2} \mathbf r^T(x) \mathbf r(x)`, 
-    where :math:`\mathbf r` is a vector of residuals computed by :mod:`boozer_surface_residual` 
-    (see :mod:`surfaceobjectives.py`), and some constraints.  This objective is zero when the surface corresponds 
-    to a magnetic surface of the field and :math:`(\phi,\theta)` that parametrize the surface correspond to 
-    Boozer angles, and the constraints are satisfied.
-
-    There are two approaches for computing these surfaces, called BoozerLS or BoozerExact surfaces.
-
-    For BoozerLS surfaces, the objective mentioned above is minimized :math:`J(x)`, subject to 
-    the surface label constraint.  The surface label can be area, volume, or toroidal flux. The label 
-    on the computed surface will be equal or close to the user-provided ``targetlabel``, depending on 
-    how the label constraint is imposed.  This constrained least squares problem can be solved by 
-    scalarizing and adding the constraint as an additional penalty term to the objective.  This is done in
->>>>>>> f0f0ec45
 
     The Boozer angles are computed by solving a constrained least squares problem,
 
@@ -45,7 +23,6 @@
 
             \min_x J(x) = \frac{1}{2} \mathbf r^T(x) \mathbf r(x)
 
-<<<<<<< HEAD
     subject to
 
         .. math::
@@ -101,26 +78,6 @@
     :mod:`surface.quadpoints_theta`, for stellarator symmetric BoozerExact surfaces. See the class method 
     :obj:`~simsopt.geo.BoozerSurface.solve_residual_equation_exactly_newton` and :obj:`~simsopt.geo.SurfaceXYZTensorFourier.get_stellsym_mask()`
     for more information.
-=======
-    where Newton is used to solve the first order necessary conditions for optimality.
-
-    For BoozerExact surfaces, we try to find surfaces such that the residual :math:`\mathbf r(x)`
-    is exactly equal to zero at a specific set of colocation points on the surface.  The colocation
-    points are chosen such that the number of colocation points is equal to the number of unknowns
-    in on the surface, so that the resulting nonlinear system of equations can be solved using
-    Newton's method.  This is done in:
-
-        #. :mod:`solve_residual_equation_exactly_newton`
-
-    Note that there are specific requirements on the set of colocation points, i.e. 
-    :mod:`surface.quadpoints_phi` and :mod:`surface.quadpoints_theta`, for stellarator
-    symmetric BoozerExact surfaces, see `solve_residual_equation_exactly_newton` 
-    and `SurfaceXYZTensorFourier.get_stellsym_mask()` for more information.
-
-    Alternatively, the user can use the default solvers in
-
-        #. :mod:`run_code(iota_guess, G=G_guess)`
->>>>>>> f0f0ec45
 
     *[1]: Giuliani A, Wechsung F, Stadler G, Cerfon A, Landreman M. Direct computation of magnetic surfaces in Boozer coordinates and coil optimization for quasisymmetry. Journal of Plasma Physics. 2022;88(4):905880401. doi:10.1017/S0022377822000563*
     
@@ -149,10 +106,7 @@
                 - `weight_inv_modB` (float): for BoozerLS surfaces, weight the residual by modB so that it does not scale with coil currents.  Defaults to True.
         """
         super().__init__(depends_on=[biotsavart])
-<<<<<<< HEAD
-=======
-
->>>>>>> f0f0ec45
+
         from simsopt.geo import SurfaceXYZFourier, SurfaceXYZTensorFourier
         if not isinstance(surface, SurfaceXYZTensorFourier) and not isinstance(surface, SurfaceXYZFourier):
             raise Exception("The input surface must be a SurfaceXYZTensorFourier or SurfaceXYZFourier.")
