--- conflicted
+++ resolved
@@ -349,12 +349,8 @@
         if s.stellsym:
             lm = xl[-2]
         else:
-<<<<<<< HEAD
-            lm = xl[-3:]
-=======
             lm = xl[-2:]
 
->>>>>>> 1e0d34ed
         res = {
             "residual": val, "jacobian": dval, "iter": i, "success": norm <= tol, "lm": lm, "G": None,
         }
