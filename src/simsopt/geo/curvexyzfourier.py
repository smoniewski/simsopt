from math import pi
from itertools import chain

import numpy as np
import jax.numpy as jnp

from .curve import Curve, JaxCurve
from .._core.json import GSONDecoder
import simsoptpp as sopp

__all__ = ['CurveXYZFourier', 'JaxCurveXYZFourier']


class CurveXYZFourier(sopp.CurveXYZFourier, Curve):

    r"""
       ``CurveXYZFourier`` is a curve that is represented in Cartesian
       coordinates using the following Fourier series:

        .. math::
           x(\theta) &= \sum_{m=0}^{\text{order}} x_{c,m}\cos(m\theta) + \sum_{m=1}^{\text{order}} x_{s,m}\sin(m\theta) \\
           y(\theta) &= \sum_{m=0}^{\text{order}} y_{c,m}\cos(m\theta) + \sum_{m=1}^{\text{order}} y_{s,m}\sin(m\theta) \\
           z(\theta) &= \sum_{m=0}^{\text{order}} z_{c,m}\cos(m\theta) + \sum_{m=1}^{\text{order}} z_{s,m}\sin(m\theta)

       The dofs are stored in the order

        .. math::
           [x_{c,0}, x_{s,1}, x_{c,1},\cdots x_{s,\text{order}}, x_{c,\text{order}},y_{c,0},y_{s,1},y_{c,1},\cdots]

    """

<<<<<<< HEAD
    def __init__(self, quadpoints, order):
        if isinstance(quadpoints, int) or isinstance(quadpoints, np.int64):
=======
    def __init__(self, quadpoints, order, dofs=None):
        if isinstance(quadpoints, int):
>>>>>>> 803029c6
            quadpoints = list(np.linspace(0, 1, quadpoints, endpoint=False))
        elif isinstance(quadpoints, np.ndarray):
            quadpoints = list(quadpoints)
        sopp.CurveXYZFourier.__init__(self, quadpoints, order)
        if dofs is None:
            Curve.__init__(self, x0=self.get_dofs(), names=self._make_names(order),
                           external_dof_setter=CurveXYZFourier.set_dofs_impl)
        else:
            Curve.__init__(self, dofs=dofs,
                           external_dof_setter=CurveXYZFourier.set_dofs_impl)

    def _make_names(self, order):
        x_names = ['xc(0)']
        x_cos_names = [f'xc({i})' for i in range(1, order + 1)]
        x_sin_names = [f'xs({i})' for i in range(1, order + 1)]
        x_names += list(chain.from_iterable(zip(x_sin_names, x_cos_names)))
        y_names = ['yc(0)']
        y_cos_names = [f'yc({i})' for i in range(1, order + 1)]
        y_sin_names = [f'ys({i})' for i in range(1, order + 1)]
        y_names += list(chain.from_iterable(zip(y_sin_names, y_cos_names)))
        z_names = ['zc(0)']
        z_cos_names = [f'zc({i})' for i in range(1, order + 1)]
        z_sin_names = [f'zs({i})' for i in range(1, order + 1)]
        z_names += list(chain.from_iterable(zip(z_sin_names, z_cos_names)))

        return x_names + y_names + z_names

    def get_dofs(self):
        """
        This function returns the dofs associated to this object.
        """
        return np.asarray(sopp.CurveXYZFourier.get_dofs(self))

    def set_dofs(self, dofs):
        """
        This function sets the dofs associated to this object.
        """
        self.local_x = dofs
        sopp.CurveXYZFourier.set_dofs(self, dofs)

    @staticmethod
    def load_curves_from_file(filename, order=None, ppp=20, delimiter=','):
        """
        This function loads a file containing Fourier coefficients for several coils.
        The file is expected to have :mod:`6*num_coils` many columns, and :mod:`order+1` many rows.
        The columns are in the following order,

            sin_x_coil1, cos_x_coil1, sin_y_coil1, cos_y_coil1, sin_z_coil1, cos_z_coil1, sin_x_coil2, cos_x_coil2, sin_y_coil2, cos_y_coil2, sin_z_coil2, cos_z_coil2,  ...

        """
        coil_data = np.loadtxt(filename, delimiter=delimiter)

        assert coil_data.shape[1] % 6 == 0
        assert order <= coil_data.shape[0]-1

        num_coils = coil_data.shape[1]//6
        coils = [CurveXYZFourier(order*ppp, order) for i in range(num_coils)]
        for ic in range(num_coils):
            dofs = coils[ic].dofs_matrix
            dofs[0][0] = coil_data[0, 6*ic + 1]
            dofs[1][0] = coil_data[0, 6*ic + 3]
            dofs[2][0] = coil_data[0, 6*ic + 5]
            for io in range(0, min(order, coil_data.shape[0]-1)):
                dofs[0][2*io+1] = coil_data[io+1, 6*ic + 0]
                dofs[0][2*io+2] = coil_data[io+1, 6*ic + 1]
                dofs[1][2*io+1] = coil_data[io+1, 6*ic + 2]
                dofs[1][2*io+2] = coil_data[io+1, 6*ic + 3]
                dofs[2][2*io+1] = coil_data[io+1, 6*ic + 4]
                dofs[2][2*io+2] = coil_data[io+1, 6*ic + 5]
            coils[ic].local_x = np.concatenate(dofs)
        return coils


def jaxfouriercurve_pure(dofs, quadpoints, order):
    k = len(dofs)//3
    coeffs = [dofs[:k], dofs[k:(2*k)], dofs[(2*k):]]
    points = quadpoints
    gamma = jnp.zeros((len(points), 3))
    for i in range(3):
        gamma = gamma.at[:, i].add(coeffs[i][0])
        for j in range(1, order+1):
            gamma = gamma.at[:, i].add(coeffs[i][2 * j - 1] * jnp.sin(2 * pi * j * points))
            gamma = gamma.at[:, i].add(coeffs[i][2 * j] * jnp.cos(2 * pi * j * points))
    return gamma


class JaxCurveXYZFourier(JaxCurve):

    """
    A Python+Jax implementation of the CurveXYZFourier class.  There is
    actually no reason why one should use this over the C++ implementation in
    :mod:`simsoptpp`, but the point of this class is to illustrate how jax can be used
    to define a geometric object class and calculate all the derivatives (both
    with respect to dofs and with respect to the angle :math:`\theta`) automatically.
    """

    def __init__(self, quadpoints, order, dofs=None):
        if isinstance(quadpoints, int):
            quadpoints = np.linspace(0, 1, quadpoints, endpoint=False)
        pure = lambda dofs, points: jaxfouriercurve_pure(dofs, points, order)
        self.order = order
        self.coefficients = [np.zeros((2*order+1,)), np.zeros((2*order+1,)), np.zeros((2*order+1,))]
        if dofs is None:
            super().__init__(quadpoints, pure, x0=np.concatenate(self.coefficients),
                             external_dof_setter=JaxCurveXYZFourier.set_dofs_impl)
        else:
            super().__init__(quadpoints, pure, dofs=dofs,
                             external_dof_setter=JaxCurveXYZFourier.set_dofs_impl)

    def num_dofs(self):
        """
        This function returns the number of dofs associated to this object.
        """
        return 3*(2*self.order+1)

    def get_dofs(self):
        """
        This function returns the dofs associated to this object.
        """
        return np.concatenate(self.coefficients)

    def set_dofs_impl(self, dofs):
        """
        This function sets the dofs associated to this object.
        """
        counter = 0
        for i in range(3):
            self.coefficients[i][0] = dofs[counter]
            counter += 1
            for j in range(1, self.order+1):
                self.coefficients[i][2*j-1] = dofs[counter]
                counter += 1
                self.coefficients[i][2*j] = dofs[counter]
                counter += 1<|MERGE_RESOLUTION|>--- conflicted
+++ resolved
@@ -29,13 +29,8 @@
 
     """
 
-<<<<<<< HEAD
-    def __init__(self, quadpoints, order):
-        if isinstance(quadpoints, int) or isinstance(quadpoints, np.int64):
-=======
     def __init__(self, quadpoints, order, dofs=None):
         if isinstance(quadpoints, int):
->>>>>>> 803029c6
             quadpoints = list(np.linspace(0, 1, quadpoints, endpoint=False))
         elif isinstance(quadpoints, np.ndarray):
             quadpoints = list(quadpoints)
