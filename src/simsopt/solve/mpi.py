# coding: utf-8
# Copyright (c) HiddenSymmetries Development Team.
# Distributed under the terms of the LGPL License

"""
This module provides two main functions, 
:meth:`~simsopt.solve.mpi_solve.fd_jac_mpi()`
and
:meth:`~simsopt.solve.mpi_solve.least_squares_mpi_solve()`.
Also included are some functions that help in
the operation of these main functions.
"""

import logging
from datetime import datetime
from time import time
import traceback

import numpy as np
from scipy.optimize import least_squares

try:
    from mpi4py import MPI
except ImportError as err:
    MPI = None

from .._core.dofs import Dofs
from ..util.mpi import MpiPartition
from ..objectives.least_squares import LeastSquaresProblem

logger = logging.getLogger(__name__)

# Constants for signaling to workers what task to do:
CALCULATE_F = 1
CALCULATE_JAC = 2
CALCULATE_FD_JAC = 3


def _mpi_leaders_task(mpi, dofs, data):
    """
    This function is called by group leaders when
    MpiPartition.leaders_loop() receives a signal to do something.

    We have to take a "data" argument, but there is only 1 task we
    would do, so we don't use it.
    """
    logger.debug('mpi leaders task')

    # x is a buffer for receiving the state vector:
    x = np.empty(dofs.nparams, dtype='d')
    # If we make it here, we must be doing a fd_jac_par
    # calculation, so receive the state vector: mpi4py has
    # separate bcast and Bcast functions!!  comm.Bcast(x,
    # root=0)
    x = mpi.comm_leaders.bcast(x, root=0)
    logger.debug(f'mpi leaders loop x={x}')
    dofs.set(x)
    fd_jac_mpi(dofs, mpi)


def _mpi_workers_task(mpi, dofs, data):
    """
    This function is called by worker processes when
    MpiPartition.workers_loop() receives a signal to do something.
    """
    logger.debug('mpi workers task')

    # x is a buffer for receiving the state vector:
    x = np.empty(dofs.nparams, dtype='d')
    # If we make it here, we must be doing a fd_jac_par
    # calculation, so receive the state vector: mpi4py has
    # separate bcast and Bcast functions!!  comm.Bcast(x,
    # root=0)
    x = mpi.comm_groups.bcast(x, root=0)
    logger.debug('worker loop worker x={}'.format(x))
    dofs.set(x)

    # We don't store or do anything with f() or jac(), because
    # the group leader will handle that.
    if data == CALCULATE_F:
        try:
            dofs.f()
        except:
            logger.info("Exception caught by worker during dofs.f()")
            traceback.print_exc()  # Print traceback

    elif data == CALCULATE_JAC:
        try:
            dofs.jac()
        except:
            logger.info("Exception caught by worker during dofs.jac()")
            traceback.print_exc()  # Print traceback

    else:
        raise ValueError('Unexpected data in worker_loop')


def fd_jac_mpi(dofs: Dofs,
               mpi: MpiPartition,
               x: np.ndarray = None,
               eps: float = 1e-7,
               centered: bool = False) -> tuple:
    """
    Compute the finite-difference Jacobian of the functions in dofs
    with respect to all non-fixed degrees of freedom. Parallel
    function evaluations will be used.

    If the argument x is not supplied, the Jacobian will be
    evaluated for the present state vector. If x is supplied, then
    first get_dofs() will be called for each object to set the
    global state vector to x.

    There are 2 ways to call this function. In method 1, all procs
    (including workers) call this function (so mpi.is_apart is
    False). In this case, the worker loop will be started
    automatically. In method 2, the worker loop has already been
    started before this function is called, as would be the case
    in least_squares_mpi_solve(). Then only the group leaders
    call this function.

    Args:
        dofs: The map from :math:`\mathbb{R}^n \\to \mathbb{R}^m` for which you
          want to compute the Jacobian.
        mpi: A :obj:`simsopt.util.mpi.MpiPartition` object, storing
          the information about how the pool of MPI processes is
          divided into worker groups.
        x: The 1D state vector at which you wish to evaluate the Jacobian.
          If ``None``, the Jacobian will be evaluated at the present
          state vector.
        eps: Step size for finite differences.
        centered: If ``True``, centered finite differences will be used.
          If ``false``, one-sided finite differences will be used.

    Returns: 
        tuple containing

        - **jac** (*numpy.ndarray*) -- The Jacobian matrix.
        - **xmat** (*numpy.ndarray*) -- A matrix, the columns of which give
          all the values of x at which the functions were evaluated.
        - **fmat** (*numpy.ndarray*) -- A matrix, the columns of which give
          the corresponding values of the functions.
    """
    if MPI is None:
        raise RuntimeError("fd_jac_mpi requires the mpi4py package.")

    apart_at_start = mpi.is_apart
    if not apart_at_start:
        mpi.worker_loop(lambda mpi2, data: _mpi_workers_task(mpi2, dofs, data))
    if not mpi.proc0_groups:
        return (None, None, None)

    # Only group leaders execute this next section.

    if x is not None:
        dofs.set(x)

    logger.info('Beginning parallel finite difference gradient calculation for functions ' + str(dofs.funcs))

    x0 = dofs.x
    # Make sure all leaders have the same x0.
    mpi.comm_leaders.Bcast(x0)
    logger.info('  nparams: {}, nfuncs: {}'.format(dofs.nparams, dofs.nfuncs))
    logger.info('  x0: ' + str(x0))

    # Set up the list of parameter values to try
    if centered:
        nevals_jac = 2 * dofs.nparams
        xs = np.zeros((dofs.nparams, nevals_jac))
        for j in range(dofs.nparams):
            xs[:, 2 * j] = x0[:]  # I don't think I need np.copy(), but not 100% sure.
            xs[j, 2 * j] = x0[j] + eps
            xs[:, 2 * j + 1] = x0[:]
            xs[j, 2 * j + 1] = x0[j] - eps
    else:
        # 1-sided differences
        nevals_jac = dofs.nparams + 1
        xs = np.zeros((dofs.nparams, nevals_jac))
        xs[:, 0] = x0[:]
        for j in range(dofs.nparams):
            xs[:, j + 1] = x0[:]
            xs[j, j + 1] = x0[j] + eps

    # proc0_world will be responsible for detecting nvals, since
    #proc0_world always does at least 1 function evaluation. Other
    #procs cannot be trusted to evaluate nvals because they may
    #not have any function evals, in which case they never create
    #"evals", so the MPI reduce would fail.

    #evals = np.zeros((dofs.nfuncs, nevals_jac))
    evals = None
    if not mpi.proc0_world:
        # All procs other than proc0_world should initialize evals
        # before the nevals_jac loop, since they may not have any
        # evals.
        dofs.nvals = mpi.comm_leaders.bcast(dofs.nvals)
        evals = np.zeros((dofs.nvals, nevals_jac))
    # Do the hard work of evaluating the functions.
    for j in range(nevals_jac):
        # Handle only this group's share of the work:
        if np.mod(j, mpi.ngroups) == mpi.rank_leaders:
            mpi.mobilize_workers(CALCULATE_F)
            x = xs[:, j]
            mpi.comm_groups.bcast(x, root=0)
            dofs.set(x)

            f = dofs.f()

            if evals is None and mpi.proc0_world:
                dofs.nvals = mpi.comm_leaders.bcast(dofs.nvals)
                evals = np.zeros((dofs.nvals, nevals_jac))

            evals[:, j] = f
            #evals[:, j] = np.array([f() for f in dofs.funcs])

    # Combine the results from all groups:
    evals = mpi.comm_leaders.reduce(evals, op=MPI.SUM, root=0)

    if not apart_at_start:
        mpi.stop_workers()

    # Only proc0_world will actually have the Jacobian.
    if not mpi.proc0_world:
        return (None, None, None)

    # Use the evals to form the Jacobian
    jac = np.zeros((dofs.nvals, dofs.nparams))
    if centered:
        for j in range(dofs.nparams):
            jac[:, j] = (evals[:, 2 * j] - evals[:, 2 * j + 1]) / (2 * eps)
    else:
        # 1-sided differences:
        for j in range(dofs.nparams):
            jac[:, j] = (evals[:, j + 1] - evals[:, 0]) / eps

    # Weird things may happen if we do not reset the state vector
    # to x0:
    dofs.set(x0)
    return jac, xs, evals


def least_squares_mpi_solve(prob: LeastSquaresProblem,
                            mpi: MpiPartition,
                            grad: bool = None,
                            **kwargs):
    """
    Solve a nonlinear-least-squares minimization problem using
    MPI. All MPI processes (including group leaders and workers)
    should call this function.

    Args:
        prob: An instance of LeastSquaresProblem, defining the objective function(s) and parameter space.
        mpi: A :obj:`simsopt.util.mpi.MpiPartition` object, storing
          the information about how the pool of MPI processes is
          divided into worker groups.
        grad: Whether to use a gradient-based optimization algorithm, as opposed to a gradient-free algorithm.
          If unspecified, a gradient-based algorithm will be used if ``prob`` has gradient information available,
          otherwise a gradient-free algorithm will be used by default. If you set ``grad=True`` for a problem in
          which gradient information is not available, finite-difference gradients will be used.
        kwargs: Any arguments to pass to 
          `scipy.optimize.least_squares <https://docs.scipy.org/doc/scipy/reference/generated/scipy.optimize.least_squares.html>`_. 
          For instance,
          you can supply ``max_nfev=100`` to set the maximum number of function evaluations (not counting
          finite-difference gradient evaluations) to 100. Or, you can supply ``method`` to choose the optimization algorithm.
    """

    if MPI is None:
        raise RuntimeError("least_squares_mpi_solve requires the mpi4py package.")

    logger.info("Beginning solve.")
    prob._init()
    if grad is None:
        grad = prob.dofs.grad_avail

    x = np.copy(prob.x)  # For use in Bcast later.

    logfile = None
    logfile_started = False
    residuals_file = None
    nevals = 0
    start_time = time()

    def _f_proc0(x):
        """
        This function is used for least_squares_mpi_solve.  It is similar
        to LeastSquaresProblem.f(), except this version is called only by
        proc 0 while workers are in the worker loop.
        """
        logger.debug("Entering _f_proc0")
        mpi.mobilize_workers(CALCULATE_F)
        # Send workers the state vector:
        mpi.comm_groups.bcast(x, root=0)
        logger.debug("Past bcast in _f_proc0")

        f_unshifted = prob.dofs.f(x)
        f_shifted = prob.f_from_unshifted(f_unshifted)
        objective_val = prob.objective_from_shifted_f(f_shifted)

        nonlocal logfile_started, logfile, residuals_file, nevals

        # Since the number of terms is not known until the first
        # evaluation of the objective function, we cannot write the
        # header of the output file until this first evaluation is
        # done.
        if not logfile_started:
            # Initialize log file
            logfile_started = True
            datestr = datetime.now().strftime("%Y-%m-%d-%H-%M-%S")
            filename = "simsopt_" + datestr + ".dat"
            logfile = open(filename, 'w')
            logfile.write("Problem type:\nleast_squares\nnparams:\n{}\n".format(prob.dofs.nparams))
            logfile.write("function_evaluation,seconds")
            for j in range(prob.dofs.nparams):
                logfile.write(",x({})".format(j))
            logfile.write(",objective_function")
            logfile.write("\n")

            filename = "residuals_" + datestr + ".dat"
            residuals_file = open(filename, 'w')
            residuals_file.write("Problem type:\nleast_squares\nnparams:\n{}\n".format(prob.dofs.nparams))
            residuals_file.write("function_evaluation,seconds")
            for j in range(prob.dofs.nparams):
                residuals_file.write(",x({})".format(j))
            residuals_file.write(",objective_function")
            for j in range(prob.dofs.nvals):
                residuals_file.write(",F({})".format(j))
            residuals_file.write("\n")

        logfile.write("{:6d},{:12.4e}".format(nevals, time() - start_time))
        for xj in x:
            logfile.write(",{:24.16e}".format(xj))
        logfile.write(",{:24.16e}".format(objective_val))
        logfile.write("\n")
        logfile.flush()

        residuals_file.write("{:6d},{:12.4e}".format(nevals, time() - start_time))
        for xj in x:
            residuals_file.write(",{:24.16e}".format(xj))
        residuals_file.write(",{:24.16e}".format(objective_val))
        for fj in f_unshifted:
            residuals_file.write(",{:24.16e}".format(fj))
        residuals_file.write("\n")
        residuals_file.flush()

        nevals += 1
        return f_shifted

    def _jac_proc0(x):
        """
        This function is used for least_squares_mpi_solve.  It is similar
        to LeastSquaresProblem.jac, except this version is called only by
        proc 0 while workers are in the worker loop.
        """
        if prob.dofs.grad_avail:
            # proc0_world calling mobilize_workers will mobilize only group 0.
            mpi.mobilize_workers(CALCULATE_JAC)
            # Send workers the state vector:
            mpi.comm_groups.bcast(x, root=0)

            return prob.jac(x)

        else:
            # Evaluate Jacobian using fd_jac_mpi
            mpi.mobilize_leaders(CALCULATE_FD_JAC)
            # Send leaders the state vector:
            mpi.comm_leaders.bcast(x, root=0)

            jac, xs, evals = fd_jac_mpi(prob.dofs, mpi, x)

            # Write function evaluations to the files
            nonlocal logfile_started, logfile, residuals_file, nevals
            nevals_jac = evals.shape[1]
            for j in range(nevals_jac):
                objective_val = prob.objective_from_unshifted_f(evals[:, j])

                logfile.write("{:6d},{:12.4e}".format(nevals, time() - start_time))
                for xj in xs[:, j]:
                    logfile.write(",{:24.16e}".format(xj))
                logfile.write(",{:24.16e}".format(objective_val))
                logfile.write("\n")
                logfile.flush()

                residuals_file.write("{:6d},{:12.4e}".format(nevals, time() - start_time))
                for xj in xs[:, j]:
                    residuals_file.write(",{:24.16e}".format(xj))
                residuals_file.write(",{:24.16e}".format(objective_val))
                for fj in evals[:, j]:
                    residuals_file.write(",{:24.16e}".format(fj))
                residuals_file.write("\n")
                residuals_file.flush()

                nevals += 1

            return prob.scale_dofs_jac(jac)

<<<<<<< HEAD
=======
    # End of _jac_proc0

>>>>>>> 71d6d115
    # Send group leaders and workers into their respective loops:
    leaders_action = lambda mpi2, data: _mpi_leaders_task(mpi, prob.dofs, data)
    workers_action = lambda mpi2, data: _mpi_workers_task(mpi, prob.dofs, data)
    mpi.apart(leaders_action, workers_action)

    if mpi.proc0_world:
        # proc0_world does this block, running the optimization.
        x0 = np.copy(prob.dofs.x)
        #print("x0:",x0)
        # Call scipy.optimize:
        if grad:
            logger.info("Using derivatives")
            print("Using derivatives")
            result = least_squares(_f_proc0, x0, verbose=2, jac=_jac_proc0, **kwargs)
        else:
            logger.info("Using derivative-free method")
            print("Using derivative-free method")
            result = least_squares(_f_proc0, x0, verbose=2, **kwargs)

        logger.info("Completed solve.")
        x = result.x

        logfile.close()
        residuals_file.close()

    # Stop loops for workers and group leaders:
    mpi.together()

    logfile_started = False
    logger.info("Completed solve.")

    # Finally, make sure all procs get the optimal state vector.
    mpi.comm_world.Bcast(x)
    logger.debug('After Bcast, x={}'.format(x))
    #print("optimum x:",result.x)
    #print("optimum residuals:",result.fun)
    #print("optimum cost function:",result.cost)
    # Set Parameters to their values for the optimum
    prob.dofs.set(x)
<|MERGE_RESOLUTION|>--- conflicted
+++ resolved
@@ -392,11 +392,6 @@
 
             return prob.scale_dofs_jac(jac)
 
-<<<<<<< HEAD
-=======
-    # End of _jac_proc0
-
->>>>>>> 71d6d115
     # Send group leaders and workers into their respective loops:
     leaders_action = lambda mpi2, data: _mpi_leaders_task(mpi, prob.dofs, data)
     workers_action = lambda mpi2, data: _mpi_workers_task(mpi, prob.dofs, data)
