--- conflicted
+++ resolved
@@ -222,10 +222,7 @@
             raise ValueError('Invalid filename')
 
         self.wout = Struct()
-<<<<<<< HEAD
-=======
         self.verbose = verbose
->>>>>>> cb377be8
 
         # Get MPI communicator:
         if (mpi is None and MPI is not None):
@@ -258,16 +255,9 @@
             self.ictrl[2] = 0  # numsteps
             self.ictrl[3] = 0  # ns_index
             self.ictrl[4] = 0  # iseq
-<<<<<<< HEAD
-            verbose = True
-            reset_file = ''
-            logger.info('About to call runvmec to readin')
-            vmec.runvmec(self.ictrl, filename, verbose, self.fcomm, reset_file)
-=======
             reset_file = ''
             logger.info('About to call runvmec to readin')
             vmec.runvmec(self.ictrl, filename, self.verbose, self.fcomm, reset_file)
->>>>>>> cb377be8
             ierr = self.ictrl[1]
             logger.info('Done with runvmec. ierr={}. Calling cleanup next.'.format(ierr))
             # Deallocate arrays allocated by VMEC's fixaray():
@@ -367,20 +357,8 @@
         Vmec input file or running Vmec. The boundary surface object
         converted to ``SurfaceRZFourier`` is returned.
         """
-<<<<<<< HEAD
-        if not self.need_to_run_code:
-            logger.info("run() called but no need to re-run VMEC.")
-            return
-
-        if not self.runnable:
-            raise RuntimeError('Cannot run a Vmec object that was initialized from a wout file.')
-
-        logger.info("Preparing to run VMEC.")
-        # Transfer values from Parameters to VMEC's fortran modules:
-=======
         if not self.runnable:
             raise RuntimeError('Cannot access indata for a Vmec object that was initialized from a wout file.')
->>>>>>> cb377be8
         vi = vmec.vmec_input  # Shorthand
         # Convert boundary to RZFourier if needed:
         boundary_RZFourier = self.boundary.to_RZFourier()
