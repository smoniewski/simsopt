--- conflicted
+++ resolved
@@ -932,23 +932,14 @@
     d_rmnc_d_s = np.zeros((ns, mnmax))
     d_zmns_d_s = np.zeros((ns, mnmax))
     d_lmns_d_s = np.zeros((ns, mnmax))
-<<<<<<< HEAD
-    
-=======
-
->>>>>>> b6dfc5d4
+    
     ######## CAREFUL!!###########################################################
     # Everything here and in vmec_splines is designed for up-down symmetric eqlbia
     # When we start optimizing equilibria with lasym = "True"
     # we should edit this as well as vmec_splines 
     lmnc = np.zeros((ns, mnmax))
-<<<<<<< HEAD
     lasym = False
     
-=======
-    lasym = 0
-
->>>>>>> b6dfc5d4
     for jmn in range(mnmax):
         rmnc[:, jmn] = vs.rmnc[jmn](s)
         zmns[:, jmn] = vs.zmns[jmn](s)
@@ -1003,29 +994,13 @@
         return theta_p_target - theta_p
         """
         return theta_p_target - (theta_v + np.sum(lmns[jradius, :] * np.sin(xm * theta_v - xn * phi0)))
-<<<<<<< HEAD
-    
-=======
-
->>>>>>> b6dfc5d4
+    
     # A helper function that returns 0 when theta_vmec_trys are close to the
     # proper toroidal angle in magnetic coordinates
     # vmec_fieldlines new residual routine (written by Alan Goodman)
     def fzero_residuals_function(theta_vmec_trys, theta_pest_targets, phis, xm, xn, lmns, lmnc, lasym):
-<<<<<<< HEAD
         angle = xm * theta_vmec_trys - xn * phis
-        fzero_residual = theta_pest_targets - (theta_vmec_trys + np.reshape(np.sum(lmns * np.sin(angle), axis=1), (-1,1)))
-=======
-    
-        angle = xm * theta_vmec_trys - xn * phis
-        #pdb.set_trace()
-        fzero_residual = t
-            print("WAT")
-            cosangle = np.cos(angle)
-            fzero_residual += np.sum(lmnc * np.cos(angle), axis=1)
-    
-    
->>>>>>> b6dfc5d4
+        fzero_residual = theta_pest_targets - (theta_vmec_trys + np.reshape(np.sum(lmns * np.sin(angle), axis=1), (-1, 1)))
         return fzero_residual
     
     # A helper function that numerically finds values that minimize fzero_residuals_function
@@ -1055,7 +1030,7 @@
             else:
                 break
     
-        c =1 * b
+        c = 1 * b
         fc = 1 * fb
         d = 0 * fb
         e = 0 * fb
@@ -1082,7 +1057,6 @@
     
             roots[indsC] = b[indsC]
             convds[indsC] = True
-            #nconv = len(inds[0])
             nconv = np.sum(indsC)
             if nconv == toteval:
                 converged = True
@@ -1126,7 +1100,7 @@
             e[inds] = d[inds]
     
             a = 1 * b
-            fa =  1 * fb
+            fa = 1 * fb
     
             inds = np.where((np.abs(d) > tol1))
             b[inds] += d[inds]
@@ -1135,11 +1109,7 @@
             b[inds] += np.copysign(tol1[inds], Xm[inds])
             fb = fzero_residuals_function(b, theta_pest_targets, phis, xm, xn, lmns, lmnc, lasym)
         return roots, converged, nconv
-<<<<<<< HEAD
-    
-=======
-
->>>>>>> b6dfc5d4
+    
     #theta_vmec = np.zeros((ns, nalpha, nl))
     #for js in range(ns):
     #    for jalpha in range(nalpha):
@@ -1156,23 +1126,15 @@
             theta_guess = np.reshape(theta_pest[js, jalpha, :], (-1, 1))
             theta_vmec_mins = theta_guess - 0.3*np.ones(theta_guess.shape)
             theta_vmec_maxs = theta_guess + 0.3*np.ones(theta_guess.shape)
-            theta_test, converged, nconv = get_roots(theta_vmec_mins, theta_vmec_maxs, theta_guess, np.reshape(phi[js, jalpha, :], (-1,1)), xm, xn, lmns[js], lmnc[js], 'False')
-            theta_vmec[js, jalpha] = np.reshape(theta_test, (-1,))
-<<<<<<< HEAD
-    
-=======
-
->>>>>>> b6dfc5d4
+            theta_test, converged, nconv = get_roots(theta_vmec_mins, theta_vmec_maxs, theta_guess, np.reshape(phi[js, jalpha, :], (-1, 1)), xm, xn, lmns[js], lmnc[js], 'False')
+            theta_vmec[js, jalpha] = np.reshape(theta_test, (-1, ))
+    
             if converged == False:
                 print("* Error! Conversion from theta_pest to theta_vmec failed to converge")
                 print("===========================================================================")
                 print("")
                 err = True
-<<<<<<< HEAD
-    
-=======
-
->>>>>>> b6dfc5d4
+    
     # Now that we know theta_vmec, compute all the geometric quantities
     angle = xm[:, None, None, None] * theta_vmec[None, :, :, :] - xn[:, None, None, None] * phi[None, :, :, :]
     cosangle = np.cos(angle)
@@ -1343,28 +1305,15 @@
     gds21 = grad_alpha_dot_grad_psi * shat[:, None, None] / B_reference
     
     gds22 = grad_psi_dot_grad_psi * shat[:, None, None] * shat[:, None, None] / (L_reference * L_reference * B_reference * B_reference * s[:, None, None])
-<<<<<<< HEAD
     
     # temporary fix. Please see issue #238 and the discussion therein
     gbdrift = -1. * 2 * B_reference * L_reference * L_reference * sqrt_s[:, None, None] * B_cross_grad_B_dot_grad_alpha \
-=======
-
+        / (modB * modB * modB) * toroidal_flux_sign
+    
+    gbdrift0 = B_cross_grad_B_dot_grad_psi * 2 * shat[:, None, None] / (modB * modB * modB * sqrt_s[:, None, None]) * toroidal_flux_sign
+    
     # temporary fix. Please see issue #238 and the discussion therein
-    gbdrift = -1 * 2 * B_reference * L_reference * L_reference * sqrt_s[:, None, None] * B_cross_grad_B_dot_grad_alpha \
->>>>>>> b6dfc5d4
-        / (modB * modB * modB) * toroidal_flux_sign
-    
-    gbdrift0 = B_cross_grad_B_dot_grad_psi * 2 * shat[:, None, None] / (modB * modB * modB * sqrt_s[:, None, None]) * toroidal_flux_sign
-<<<<<<< HEAD
-    
-    # temporary fix. Please see issue #238 and the discussion therein
-    cvdrift =   gbdrift + -1 * 2 * B_reference * L_reference * L_reference * sqrt_s[:, None, None] * mu_0 * d_pressure_d_s[:, None, None] \
-=======
-
-    # temporary fix. Please see issue #238 and the discussion therein
-    cvdrift = -1 * gbdrift + -1 * 2 * B_reference * L_reference * L_reference * sqrt_s[:, None, None] * mu_0 * d_pressure_d_s[:, None, None] \
->>>>>>> b6dfc5d4
-        * toroidal_flux_sign / (edge_toroidal_flux_over_2pi * modB * modB)
+    cvdrift =   gbdrift + -1 * 2 * B_reference * L_reference * L_reference * sqrt_s[:, None, None] * mu_0 * d_pressure_d_s[:, None, None] * toroidal_flux_sign / (edge_toroidal_flux_over_2pi * modB * modB)
     
     cvdrift0 = gbdrift0
     
