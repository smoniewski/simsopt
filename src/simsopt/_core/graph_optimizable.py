--- conflicted
+++ resolved
@@ -1170,21 +1170,6 @@
         self._dofs.unfix_all()
         self._update_free_dof_size_indices()
 
-<<<<<<< HEAD
-    def _get_ancestors(self) -> list[Optimizable]:
-        """
-        Get all the ancestors of the current Optimizable object
-
-        Returns:
-            List of Optimizable objects that are parents of current
-            Optimizable objects
-        """
-        ancestors = []
-        for parent in self.parents:
-            ancestors += parent.ancestors
-        ancestors += self.parents
-        return sorted(dict.fromkeys(ancestors), key=lambda a: a.name)
-
     def __add__(self, other):
         """ Add two Optimizable objects """
         return OptimizableSum([self, other])
@@ -1204,8 +1189,6 @@
             return self
         return self.__add__(other)
 
-=======
->>>>>>> f86a8eca
 
 def make_optimizable(func, *args, dof_indicators=None, **kwargs):
     """
