--- conflicted
+++ resolved
@@ -79,8 +79,6 @@
         current_str = json.dumps(current, cls=MontyEncoder)
         current_regen = json.loads(current_str, cls=MontyDecoder)
         self.assertAlmostEqual(current.get_value(), current_regen.get_value())
-<<<<<<< HEAD
-=======
 
     def test_scaled_current_serialization(self):
         current = Current(1e4)
@@ -89,15 +87,7 @@
         current_regen = json.loads(current_str, cls=MontyDecoder)
         self.assertAlmostEqual(scaled_current.get_value(),
                                current_regen.get_value())
->>>>>>> b7d38775
 
-    def test_scaled_current_serialization(self):
-        current = Current(1e4)
-        scaled_current = ScaledCurrent(current, 3)
-        current_str = json.dumps(scaled_current, cls=MontyEncoder)
-        current_regen = json.loads(current_str, cls=MontyDecoder)
-        self.assertAlmostEqual(scaled_current.get_value(),
-                               current_regen.get_value())
 
 class ScaledCurrentTesting(unittest.TestCase):
 
