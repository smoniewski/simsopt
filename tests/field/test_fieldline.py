--- conflicted
+++ resolved
@@ -77,18 +77,11 @@
         assert [np.allclose(rtest[i], 0., rtol=1e-5, atol=1e-5) for i in range(nlines)]
 
     def test_poincare_plot(self):
-<<<<<<< HEAD
         curves, currents, ma, nfp, bs = get_data("ncsx")
-=======
-        curves, currents, ma = get_ncsx_data()
         TEST_DIR = (Path(__file__).parent / ".." / ".." / "tests"
                     / "test_files").resolve()
         surf = SurfaceRZFourier.from_focus(
                    TEST_DIR / 'input.NCSX_c09r00_halfTeslaTF')
-        nfp = 3
-        coils = coils_via_symmetries(curves, currents, nfp, True)
-        bs = BiotSavart(coils)
->>>>>>> 61d65d73
         n = 10
         rrange = (1.0, 1.9, n)
         phirange = (0, 2*np.pi/nfp, n*2)
