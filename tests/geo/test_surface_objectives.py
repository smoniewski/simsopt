--- conflicted
+++ resolved
@@ -196,32 +196,4 @@
             s.x = dofs
             return qfm.dJ_by_dsurfacecoefficients()
         taylor_test1(f, df, coeffs,
-<<<<<<< HEAD
-                     epsilons=np.power(2., -np.asarray(range(13, 22))))
-
-    def subtest_qfm2(self, surfacetype, stellsym):
-        coils, currents, ma = get_ncsx_data()
-        stellarator = CoilCollection(coils, currents, 3, True)
-        bs = BiotSavart(stellarator.coils, stellarator.currents)
-        s = get_surface(surfacetype, stellsym)
-
-        qfm = QfmResidual(s, bs)
-        coeffs = s.x
-
-        def f(dofs):
-            s.x = dofs
-            return qfm.J()
-
-        def df(dofs):
-            s.x = dofs
-            return qfm.dJ_by_dsurfacecoefficients()
-
-        def d2f(dofs):
-            s.x = dofs
-            return qfm.d2J_by_dsurfacecoefficientsdsurfacecoefficients()
-
-        taylor_test2(f, df, d2f, coeffs,
-                     epsilons=np.power(2., -np.asarray(range(12, 20))))
-=======
-                     epsilons=np.power(2., -np.asarray(range(13, 22))))
->>>>>>> 5980d05f
+                     epsilons=np.power(2., -np.asarray(range(13, 22))))